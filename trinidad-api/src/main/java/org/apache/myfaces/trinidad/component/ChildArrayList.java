/*
<<<<<<< HEAD
 * Licensed to the Apache Software Foundation (ASF) under one
 * or more contributor license agreements.  See the NOTICE file
 * distributed with this work for additional information
 * regarding copyright ownership.  The ASF licenses this file
 * to you under the Apache License, Version 2.0 (the
 * "License"); you may not use this file except in compliance
 * with the License.  You may obtain a copy of the License at
 *
 *   http://www.apache.org/licenses/LICENSE-2.0
 *
 * Unless required by applicable law or agreed to in writing,
 * software distributed under the License is distributed on an
 * "AS IS" BASIS, WITHOUT WARRANTIES OR CONDITIONS OF ANY
 * KIND, either express or implied.  See the License for the
 * specific language governing permissions and limitations
 * under the License.
=======
 *  Licensed to the Apache Software Foundation (ASF) under one
 *  or more contributor license agreements.  See the NOTICE file
 *  distributed with this work for additional information
 *  regarding copyright ownership.  The ASF licenses this file
 *  to you under the Apache License, Version 2.0 (the
 *  "License"); you may not use this file except in compliance
 *  with the License.  You may obtain a copy of the License at
 *
 *  http://www.apache.org/licenses/LICENSE-2.0
 *
 *  Unless required by applicable law or agreed to in writing,
 *  software distributed under the License is distributed on an
 *  "AS IS" BASIS, WITHOUT WARRANTIES OR CONDITIONS OF ANY
 *  KIND, either express or implied.  See the License for the
 *  specific language governing permissions and limitations
 *  under the License.
>>>>>>> 6894ed62
 */
package org.apache.myfaces.trinidad.component;

import java.util.ArrayList;
import java.util.Collection;
import java.util.List;

import javax.faces.component.UIComponent;

import org.apache.myfaces.trinidad.logging.TrinidadLogger;


/**
 * List for storing children.
 *
 */
class ChildArrayList extends ArrayList<UIComponent>
{
  public ChildArrayList(UIComponent parent)
  {
    _parent = parent;
  }

  @Override
  public void add(int index, UIComponent element)
  {
    if (element == null)
      throw new NullPointerException();

    if ((index < 0) || (index > size()))
      throw new IndexOutOfBoundsException(_LOG.getMessage(
        "INDEX_SIZE", new Object[]{index, size()}));

    UIComponent oldParent = element.getParent();
    if (oldParent != null)
    {
      int adjustedIndex = __removeFromParent(element, index);
      // Only adjust the index when the child is re-added to the same parent
      if (oldParent == _parent)
      {
        index = adjustedIndex;
      }
    }

    // do not change the order of these calls, see TRINIDAD-1674 for more info
    super.add(index, element);
    element.setParent(_parent);
  }


  @Override
  public boolean add(UIComponent element)
  {
    add(size(), element);
    return true;
  }

  @Override
  public boolean addAll(Collection<? extends UIComponent> collection)
  {
    return addAll(size(), collection);
  }

  @Override
  public boolean addAll(
      int index,
      Collection<? extends UIComponent> collection)
  {
    boolean changed = false;
    for(UIComponent element : collection)
    {
      if (element == null)
        throw new NullPointerException();

      add(index++, element);
      changed = true;
    }

    return changed;
  }

  @Override
  public UIComponent remove(int index)
  {
    UIComponent child = super.remove(index);
    child.setParent(null);

    return child;
  }

  @Override
  public boolean remove(Object element)
  {
    if (element == null)
      throw new NullPointerException();

    if (!(element instanceof UIComponent))
      return false;

    if (super.remove(element))
    {
      UIComponent child = (UIComponent) element;
      child.setParent(null);
      return true;
    }

    return false;
  }

  @Override
  public void clear()
  {
    int size = this.size();

    while ( size > 0)
    {
      size--;
      remove(size);
    }

    super.clear();
  }

  @Override
  public boolean removeAll(Collection<?> collection)
  {
    boolean result = false;
    for (Object element : collection)
    {
      if (remove(element))
        result = true;
    }

    return result;
  }

  @Override
  public UIComponent set(int index, UIComponent element)
  {
    if (element == null)
      throw new NullPointerException();

    if ((index < 0) || (index >= size()))
      throw new IndexOutOfBoundsException();

    UIComponent child = element;
    UIComponent previous = get(index);

    previous.setParent(null);

    child.setParent(_parent);
    super.set(index, element);

    return previous;
  }

  @SuppressWarnings("unchecked")
  static int __removeFromParent(
    UIComponent component,
    int index)
  {
    UIComponent parent = component.getParent();
    assert(parent != null);

    if (parent.getChildCount() > 0)
    {
      List<UIComponent> children = parent.getChildren();
      int size = children.size();
      for  (int i = 0; i < size; i++)
      {
        if  (children.get(i) == component)
        {
          children.remove(i);
          if (index > i)
            index--;
          return index;
        }
      }
    }

    Collection<UIComponent> facets = parent.getFacets().values();
    if (facets.contains(component))
    {
      facets.remove(component);
      return index;
    }

    // Not good - the child thought it was in a parent,
    // but it wasn't.
    assert(false);
    return index;
  }

  private final UIComponent _parent;
  private static final TrinidadLogger _LOG = TrinidadLogger.createTrinidadLogger(
    ChildArrayList.class);
  private static final long serialVersionUID = 1L;

}<|MERGE_RESOLUTION|>--- conflicted
+++ resolved
@@ -1,5 +1,4 @@
 /*
-<<<<<<< HEAD
  * Licensed to the Apache Software Foundation (ASF) under one
  * or more contributor license agreements.  See the NOTICE file
  * distributed with this work for additional information
@@ -16,24 +15,6 @@
  * KIND, either express or implied.  See the License for the
  * specific language governing permissions and limitations
  * under the License.
-=======
- *  Licensed to the Apache Software Foundation (ASF) under one
- *  or more contributor license agreements.  See the NOTICE file
- *  distributed with this work for additional information
- *  regarding copyright ownership.  The ASF licenses this file
- *  to you under the Apache License, Version 2.0 (the
- *  "License"); you may not use this file except in compliance
- *  with the License.  You may obtain a copy of the License at
- *
- *  http://www.apache.org/licenses/LICENSE-2.0
- *
- *  Unless required by applicable law or agreed to in writing,
- *  software distributed under the License is distributed on an
- *  "AS IS" BASIS, WITHOUT WARRANTIES OR CONDITIONS OF ANY
- *  KIND, either express or implied.  See the License for the
- *  specific language governing permissions and limitations
- *  under the License.
->>>>>>> 6894ed62
  */
 package org.apache.myfaces.trinidad.component;
 
@@ -74,23 +55,23 @@
       // Only adjust the index when the child is re-added to the same parent
       if (oldParent == _parent)
       {
-        index = adjustedIndex;
+        index = adjustedIndex; 
       }
     }
-
+    
     // do not change the order of these calls, see TRINIDAD-1674 for more info
     super.add(index, element);
     element.setParent(_parent);
   }
 
-
+  
   @Override
   public boolean add(UIComponent element)
   {
     add(size(), element);
     return true;
   }
-
+  
   @Override
   public boolean addAll(Collection<? extends UIComponent> collection)
   {
@@ -99,7 +80,7 @@
 
   @Override
   public boolean addAll(
-      int index,
+      int index, 
       Collection<? extends UIComponent> collection)
   {
     boolean changed = false;
@@ -111,7 +92,7 @@
       add(index++, element);
       changed = true;
     }
-
+    
     return changed;
   }
 
@@ -129,10 +110,10 @@
   {
     if (element == null)
       throw new NullPointerException();
-
+    
     if (!(element instanceof UIComponent))
       return false;
-
+  
     if (super.remove(element))
     {
       UIComponent child = (UIComponent) element;
@@ -147,16 +128,16 @@
   public void clear()
   {
     int size = this.size();
-
+    
     while ( size > 0)
     {
       size--;
       remove(size);
     }
-
+    
     super.clear();
   }
-
+  
   @Override
   public boolean removeAll(Collection<?> collection)
   {
@@ -166,7 +147,7 @@
       if (remove(element))
         result = true;
     }
-
+    
     return result;
   }
 
@@ -175,7 +156,7 @@
   {
     if (element == null)
       throw new NullPointerException();
-
+    
     if ((index < 0) || (index >= size()))
       throw new IndexOutOfBoundsException();
 
@@ -183,10 +164,10 @@
     UIComponent previous = get(index);
 
     previous.setParent(null);
-
+    
     child.setParent(_parent);
     super.set(index, element);
-
+    
     return previous;
   }
 
@@ -213,7 +194,7 @@
         }
       }
     }
-
+    
     Collection<UIComponent> facets = parent.getFacets().values();
     if (facets.contains(component))
     {
