--- conflicted
+++ resolved
@@ -61,11 +61,6 @@
    */
   public static final Object TYPE_PHONE = "phone";
 
- /**
-   * Constant for Unknown platform
-   */
-  public static final String PLATFORM_UNKNOWN = "unknown";
-
   /**
    * Constant for unknown platform
    */
@@ -130,11 +125,7 @@
   public static final String PLATFORM_GENERICPDA = "genericpda";
 
   /**
-<<<<<<< HEAD
-   * Constant for Unknown platform version
-=======
    * Constant for unknown platform version
->>>>>>> 20fdda33
    */
   public static final String PLATFORM_VERSION_UNKNOWN = "unknown";
 
@@ -194,20 +185,12 @@
   public static final String AGENT_GENERICPDA = "genericpda";
 
   /**
-<<<<<<< HEAD
-   * Constant for Unknown Agent version
-=======
    * Constant for unknown Agent version
->>>>>>> 20fdda33
    */
   public static final String AGENT_VERSION_UNKNOWN = "unknown";
 
   /**
-<<<<<<< HEAD
-   * Constant for Unknown make model version
-=======
    * Constant for unknown make model version
->>>>>>> 20fdda33
    */
   public static final String MAKE_MODEL_UNKNOWN = "unknown";
 
