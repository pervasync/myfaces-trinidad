/*
 * Licensed to the Apache Software Foundation (ASF) under one
 * or more contributor license agreements.  See the NOTICE file
 * distributed with this work for additional information
 * regarding copyright ownership.  The ASF licenses this file
 * to you under the Apache License, Version 2.0 (the
 * "License"); you may not use this file except in compliance
 * with the License.  You may obtain a copy of the License at
 *
 *   http://www.apache.org/licenses/LICENSE-2.0
 *
 * Unless required by applicable law or agreed to in writing,
 * software distributed under the License is distributed on an
 * "AS IS" BASIS, WITHOUT WARRANTIES OR CONDITIONS OF ANY
 * KIND, either express or implied.  See the License for the
 * specific language governing permissions and limitations
 * under the License.
 */
package org.apache.myfaces.trinidad.component;

import java.io.IOException;
import java.io.ObjectInputStream;
import java.io.Serializable;

import java.util.AbstractMap;
import java.util.Collections;
import java.util.List;
import java.util.Map;
import java.util.Set;

import javax.faces.FacesException;
import javax.faces.component.ContextCallback;
import javax.faces.component.NamingContainer;
import javax.faces.component.UIComponent;
import javax.faces.component.visit.VisitCallback;
import javax.faces.component.visit.VisitContext;
import javax.faces.component.visit.VisitContextWrapper;
import javax.faces.component.visit.VisitResult;
import javax.faces.context.FacesContext;
import javax.faces.event.AbortProcessingException;
import javax.faces.event.ComponentSystemEvent;
import javax.faces.event.FacesEvent;
import javax.faces.event.PhaseId;
import javax.faces.render.Renderer;

import org.apache.myfaces.buildtools.maven2.plugin.builder.annotation.JSFComponent;
import org.apache.myfaces.trinidad.bean.FacesBean;
import org.apache.myfaces.trinidad.bean.PropertyKey;
import org.apache.myfaces.trinidad.context.ComponentContextChange;
import org.apache.myfaces.trinidad.context.ComponentContextManager;
import org.apache.myfaces.trinidad.context.RequestContext;
import org.apache.myfaces.trinidad.event.SelectionEvent;
import org.apache.myfaces.trinidad.logging.TrinidadLogger;
import org.apache.myfaces.trinidad.model.CollectionModel;
import org.apache.myfaces.trinidad.model.LocalRowKeyIndex;
import org.apache.myfaces.trinidad.model.SortCriterion;
import org.apache.myfaces.trinidad.render.ClientRowKeyManager;
import org.apache.myfaces.trinidad.render.ClientRowKeyManagerFactory;
import org.apache.myfaces.trinidad.util.ComponentUtils;


/**
 * Base class for components that do stamping.
 * This class set the EL 'var' variable correctly when the rowData changes.
 * And it wraps events that are queued, so that the correct rowData can be
 * restored on this component when the event is broadcast.
 */
@JSFComponent
public abstract class UIXCollection extends UIXComponentBase
  implements NamingContainer
{
  static public final FacesBean.Type TYPE = new FacesBean.Type(
    UIXComponentBase.TYPE);
  static public final PropertyKey VAR_KEY =
    TYPE.registerKey("var", String.class, PropertyKey.CAP_NOT_BOUND);

  protected UIXCollection(String rendererType)
  {
    super(rendererType);
  }

  protected UIXCollection()
  {
    this(null);
  }

  /**
   * Gets the name of the EL variable used to reference each element of
   * this collection.  Once this component has completed rendering, this
   * variable is removed (or reverted back to its previous value).
   */
  final public String getVar()
  {
    return ComponentUtils.resolveString(getProperty(VAR_KEY));
  }

  /**
   * Sets the name of the EL variable used to reference each element of
   * this collection.  Once this component has completed rendering, this
   * variable is removed (or reverted back to its previous value).
   */
  final public void setVar(String var)
  {
    setProperty(VAR_KEY, (var));
    InternalState iState = _getInternalState(false);
    if (iState != null)
    {
      iState._var = var;
    }
  }

  /**
   * Queues an event. If there is a currency set on this table, then
   * the event will be wrapped so that when it is finally delivered, the correct
   * currency will be restored.
   * @param event a FacesEvent
   */
  @Override
  public void queueEvent(FacesEvent event)
  {
    if (event.getSource() == this)
    {
      // Remember non-SelectionEvents on ourselves.  This
      // is a hack to support validation in tableSelectXyz.
      if (!(event instanceof SelectionEvent))
      {
        InternalState iState = _getInternalState(true);
        iState._hasEvent = true;
      }
    }

    // we want to wrap up
    // the event so we can execute it in the correct context (with the correct
    // rowKey/rowData):
    Object currencyKey = getRowKey();
    event = new TableRowEvent(this, event, currencyKey);

    // Queue a CollectionContextEvent in order to allow this class to setup the component change
    // before sub-classes attempt to process the table row event instance.
    super.queueEvent(new CollectionContextEvent(this, event));
  }

  /**
   * Delivers a wrapped event to the appropriate component.
   * If the event is a special wrapped event, it is unwrapped.
   * @param event a FacesEvent
   * @throws javax.faces.event.AbortProcessingException
   */
  @Override
  public void broadcast(FacesEvent event)
    throws AbortProcessingException
  {
    // Unwrap CollectionContextEvent events so that the original event is broadcast
    // within a component change event context.
    if (event instanceof CollectionContextEvent)
    {
      _setupContextChange();
      try
      {
        this.broadcast(((CollectionContextEvent)event).getEvent());
      }
      finally
      {
        _tearDownContextChange();
      }
    }
    else
    {
      // For "TableRowEvents", set up the data before firing the
      // event to the actual component.
      if (event instanceof TableRowEvent)
      {
        TableRowEvent rowEvent = (TableRowEvent) event;
        Object old = getRowKey();
        setRowKey(rowEvent.getCurrencyKey());
        FacesEvent wrapped = rowEvent.getEvent();
        wrapped.getComponent().broadcast(wrapped);
        setRowKey(old);
      }
      else
      {
        super.broadcast(event);
      }
    }
  }

  /**
   * Decodes this component before decoding the facets.
   * Decodes the children as many times as they are stamped.
   * @param context the FacesContext
   */
  @Override
  public final void processDecodes(FacesContext context)
  {
    if (context == null)
      throw new NullPointerException();

    _setupContextChange();
    try
    {
      _init();

      InternalState iState = _getInternalState(true);
      iState._isFirstRender = false;

      if (!isRendered())
        return;

      __flushCachedModel();

      // Make sure _hasEvent is false.
      iState._hasEvent = false;

      // =-=AEW Because I'm getting the state in decode(), I need
      // to do it before iterating over the children - otherwise,
      // they'll be working off the wrong startIndex.  When state
      // management is integrated, I can likely put this back in the
      // usual order

      // Process this component itself
      decode(context);

      // Process all facets and children of this component
      decodeChildren(context);
    }
    finally
    {
      _tearDownContextChange();
    }
  }

  @Override
  protected void decodeChildrenImpl(FacesContext context)
  {
    processFacetsAndChildren(context, PhaseId.APPLY_REQUEST_VALUES);
  }

  @Override
  protected void validateChildrenImpl(FacesContext context)
  {
    processFacetsAndChildren(context, PhaseId.PROCESS_VALIDATIONS);
  }

  @Override
  protected void updateChildrenImpl(FacesContext context)
  {
    processFacetsAndChildren(context, PhaseId.UPDATE_MODEL_VALUES);
  }

  /**
   * Resets this component's stamps to their
   * uninitialized state. This is useful when the user wants to
   * undo any edits made to an editable table.
   */
  public void resetStampState()
  {
    InternalState iState = _getInternalState(true);
    // TODO: this is over kill. for eg, It clears out any toggled showDetails.
    Object initKey = _getCurrencyKeyForInitialStampState();
    // do not clear the initial stamp state: a subtle bug could
    // result where the initial state of each component is gone, so we
    // fail to roll back to the initial default values
    if (iState._stampState != null)
      iState._stampState.clear(initKey);
  }

  @Override
  public Object processSaveState(FacesContext context)
  {
    _setupContextChange();
    try
    {
      _stateSavingCurrencyKey = _resetCurrencyKeyForStateSaving(context);

      Object savedState = super.processSaveState(context);

      _restoreCurrencyKeyForStateSaving(_stateSavingCurrencyKey);
      _resetInternalState();

      return savedState;
    }
    finally
    {
      _tearDownContextChange();
    }
  }

  @Override
  public Object saveState(FacesContext context)
  {
    // _stampState is stored as an instance variable, so it isn't
    // automatically saved
    Object superState = super.saveState(context);
    final Object stampState, clientKeyMgr;

    // becareful not to create the internal state too early:
    // otherwise, the internal state will be shared between
    // nested table stamps:
    InternalState iState = _getInternalState(false);
    if (iState != null)
    {
      stampState = iState._stampState;
      clientKeyMgr = iState._clientKeyMgr;
    }
    else
    {
      stampState = null;
      clientKeyMgr = null;
    }

    if ((superState != null) || (stampState != null) || (clientKeyMgr != null))
      return new Object[]{superState, stampState, clientKeyMgr};
    return null;
  }


  @SuppressWarnings("unchecked")
  @Override
  public void restoreState(FacesContext context, Object state)
  {
    final Object superState, stampState, clientKeyMgr;
    Object[] array = (Object[]) state;
    if (array != null)
    {
      superState = array[0];
      stampState = array[1];
      clientKeyMgr = array[2];
    }
    else
    {
      superState = null;
      stampState = null;
      clientKeyMgr = null;
    }
    super.restoreState(context, superState);

    if ((stampState != null) || (clientKeyMgr != null))
    {
      InternalState iState = _getInternalState(true);
      iState._stampState = (StampState) stampState;
      iState._clientKeyMgr = (ClientRowKeyManager) clientKeyMgr;
    }
    else
    {
      // becareful not to force creation of the internal state
      // too early:
      InternalState iState = _getInternalState(false);
      if (iState != null)
      {
        iState._stampState = null;
        iState._clientKeyMgr = null;
      }
    }
  }

  /**
   * Checks to see if the current row is available. This is useful when the
   * total number of rows is not known.
   * @see CollectionModel#isRowAvailable()
   * @return true iff the current row is available.
   */
  public final boolean isRowAvailable()
  {
    return getCollectionModel().isRowAvailable();
  }

  /**
   * Check for an available row by row key.
   * @param rowKey the row key for the row to check.
   * @return true if a value exists; false otherwise.
   */
  public final boolean isRowAvailable(Object rowKey)
  {
    return getCollectionModel().isRowAvailable(rowKey);
  }

  /**
   * Get row data by row key.
   * @param rowKey the row key for the row to get data.
   * @return row data
   */
  public final Object getRowData(Object rowKey)
  {
    return getCollectionModel().getRowData(rowKey);
  }

  /**
   * Check if a range of rows is available starting from the current position
   * @param rowCount number of rows to check
   * @return true if all rows in range are available
   */
  public final boolean areRowsAvailable(int rowCount)
  {
    return getCollectionModel().areRowsAvailable(rowCount);
  }

  /**
   * Check if a range of rows is available from a starting index without
   * requiring the client to iterate over the rows
   * @param startIndex the starting index for the range
   * @param rowCount number of rows to check
   * @return true if all rows in range are available
   */
  public final boolean areRowsAvailable(int startIndex, int rowCount)
  {
    return getCollectionModel().areRowsAvailable(startIndex, rowCount);
  }

  /**
   * Check if a range of rows is available from a starting row key without
   * requiring the client to iterate over the rows
   * @param startRowKey the starting row key for the range
   * @param rowCount number of rows to check
   * @return true if all rows in range are available
   */
  public final boolean areRowsAvailable(Object startRowKey, int rowCount)
  {
    return getCollectionModel().areRowsAvailable(startRowKey, rowCount);
  }



  /**
   * Gets the total number of rows in this table.
   * @see CollectionModel#getRowCount
   * @return -1 if the total number is not known.
   */
  public final int getRowCount()
  {
    return getCollectionModel().getRowCount();
  }

  /**
   * Gets the index of the current row.
   * @see CollectionModel#getRowIndex
   * @return -1 if the current row is unavailable.
   */
  public final int getRowIndex()
  {
    return getCollectionModel().getRowIndex();
  }

  /**
   * Gets the rowKey of the current row.
   * @see CollectionModel#getRowKey
   * @return null if the current row is unavailable.
   */
  public final Object getRowKey()
  {
    InternalState iState = _getInternalState(true);
    if (iState._currentRowKey == _NULL)
    {
      // See bug 4534104.
      // Sometimes the rowKey for a particular row changes during update model
      // (this happens in ADFM if you edit the primary key of a row).
      // It is bad if the rowKey changes after _restoreStampState() and
      // before _saveStampState(). Therefore, we cache it:
      iState._currentRowKey = getCollectionModel().getRowKey();
    }

    return iState._currentRowKey;
  }

  /**
   * Gets the data for the current row.
   * @see CollectionModel#getRowData(int)
   * @return null if the current row is unavailable
   */
  public final Object getRowData()
  {
    CollectionModel model = getCollectionModel();
    // we need to call isRowAvailable() here because the 1.0 sun RI was
    // throwing exceptions when getRowData() was called with rowIndex=-1
    return model.isRowAvailable() ? model.getRowData() : null;
  }

  /**
   * Checks to see if the row at the given index is available.
   * @see CollectionModel#isRowAvailable(int)
   * @param rowIndex the index of the row to check.
   * @return true if data for the row exists.
   */
  public boolean isRowAvailable(int rowIndex)
  {
    return getCollectionModel().isRowAvailable(rowIndex);
  }

  /**
   * Gets the rowData at the given index.
   * @see CollectionModel#getRowData(int)
   * @param rowIndex the index of the row to get data from.
   * @return the data for the given row.
   */
  public Object getRowData(int rowIndex)
  {
    return getCollectionModel().getRowData(rowIndex);
  }

  /**
   * Gets the EL variable name to use to expose the varStatusMap.
   * @see #createVarStatusMap()
   */
  public abstract String getVarStatus();

  /**
   * Makes a row current.
   * This method calls {@link #preRowDataChange} and
   * {@link #postRowDataChange} as appropriate.
   * @see CollectionModel#setRowKey
   * @param rowKey The rowKey of the row that should be made current. Use null
   * to clear the current row.
   */
  public void setRowKey(Object rowKey)
  {
    _verifyComponentInContext();

    preRowDataChange();
    getCollectionModel().setRowKey(rowKey);
    postRowDataChange();
    if (_LOG.isFine() && (rowKey != null) && (!isRowAvailable()))
      _LOG.fine("no row available for rowKey:"+rowKey);
  }

  /**
   * Makes a row current.
   * This method calls {@link #preRowDataChange} and
   * {@link #postRowDataChange} as appropriate.
   * @see CollectionModel#setRowIndex
   * @param rowIndex The rowIndex of the row that should be made current. Use -1
   * to clear the current row.
   */
  public void setRowIndex(int rowIndex)
  {
    _verifyComponentInContext();

    preRowDataChange();
    getCollectionModel().setRowIndex(rowIndex);
    postRowDataChange();
    if (_LOG.isFine() && (rowIndex != -1) && (!isRowAvailable()))
      _LOG.fine("no row available for rowIndex:"+rowIndex);
  }

  /**
   * @param property a property name in the model
   * @return  true if the model is sortable by the given property.
   * @see CollectionModel#isSortable
   */
  public final boolean isSortable(String property)
  {
    return getCollectionModel().isSortable(property);
  }

  /**
   * Sorts this collection by the given criteria.
   * @param criteria Each element in this List must be of type SortCriterion.
   * @see org.apache.myfaces.trinidad.model.SortCriterion
   * @see CollectionModel#setSortCriteria
   */
  public void setSortCriteria(List<SortCriterion> criteria)
  {
    getCollectionModel().setSortCriteria(criteria);
  }

  /**
   * Gets the criteria that this collection is sorted by.
   * @return each element in this List is of type SortCriterion.
   * An empty list is returned if this collection is not sorted.
   * @see org.apache.myfaces.trinidad.model.SortCriterion
   * @see CollectionModel#getSortCriteria
   */
  public final List<SortCriterion> getSortCriteria()
  {
    return getCollectionModel().getSortCriteria();
  }

  /**
   * Clear the rowKey-to-currencyString cache.
   * The cache is not cleared immediately; instead it will be cleared
   * when {@link #encodeBegin(FacesContext)} is called.
   * @deprecated Have your Renderer implement {@link ClientRowKeyManagerFactory}
   * and create your own {@link ClientRowKeyManager} instances. Then you can
   * manage the lifecycle of each key inside your ClientRowKeyManager.
   */
  @Deprecated
  protected void clearCurrencyStringCache()
  {
    _getInternalState(true)._clearTokenCache = true;
  }

  /**
   * Clears all the currency strings.
   */
  @Override
  public final void encodeBegin(FacesContext context) throws IOException
  {
    _setupContextChange();
    boolean teardown = true;
    try
    {
      _init();

      InternalState istate = _getInternalState(true);
      // we must not clear the currency cache everytime. only clear
      // it in response to specific events: bug 4773659

      // TODO all this code should be removed and moved into the renderer:
      if (istate._clearTokenCache)
      {
        istate._clearTokenCache = false;
        ClientRowKeyManager keyMgr = getClientRowKeyManager();
        if (keyMgr instanceof DefaultClientKeyManager)
          ((DefaultClientKeyManager) keyMgr).clear();
      }
      __flushCachedModel();

      Object assertKey = null;
      assert ((assertKey = getRowKey()) != null) || true;
      __encodeBegin(context);
      // make sure that the rendering code preserves the currency:
      assert _assertKeyPreserved(assertKey) : "CurrencyKey not preserved";

      teardown = false;
    }
    finally
    {
      if (teardown)
      {
        // Tear down on errors & exceptions
        _tearDownContextChange();
      }
    }
  }

  @Override
  public void encodeEnd(FacesContext context) throws IOException
  {
    try
    {
      Object assertKey = null;
      assert ((assertKey = getRowKey()) != null) || true;
      super.encodeEnd(context);
      // make sure that the rendering code preserves the currency:
      assert _assertKeyPreserved(assertKey) : "CurrencyKey not preserved";
    }
    finally
    {
      _tearDownContextChange();
    }
  }

  @Override
  protected void setupVisitingContext(FacesContext context)
  {
    super.setupVisitingContext(context);
    _setupContextChange();

    if (Boolean.TRUE.equals(context.getAttributes().get("javax.faces.IS_SAVING_STATE")))
    {
      _stateSavingCurrencyKey = _resetCurrencyKeyForStateSaving(context);
    }
  }

  @Override
  protected void tearDownVisitingContext(FacesContext context)
  {
    if (Boolean.TRUE.equals(context.getAttributes().get("javax.faces.IS_SAVING_STATE")))
    {
      _restoreCurrencyKeyForStateSaving(_stateSavingCurrencyKey);
      _resetInternalState();
    }

    _tearDownContextChange();
    super.tearDownVisitingContext(context);
  }

  private boolean _assertKeyPreserved(Object oldKey)
  {
    Object newKey = getRowKey();
    return (oldKey != null) ? oldKey.equals(newKey) : (newKey == null);
  }

  void __encodeBegin(FacesContext context) throws IOException
  {
    super.encodeBegin(context);
  }

  /**
   * Checks to see if processDecodes was called. If this returns true
   * then this is the initial request, and processDecodes has not been called.
   */
  boolean __isFirstRender()
  {
    InternalState iState = _getInternalState(true);
    return iState._isFirstRender;
  }

  /**
   * @deprecated use getClientRowKey
   * @see #getClientRowKey
   */
  @Deprecated
  public String getCurrencyString()
  {
    return getClientRowKey();
  }

  /**
   * @deprecated use setClientRowKey
   * @see #setClientRowKey
   */
  @Deprecated
  public void setCurrencyString(String currency)
  {
    setClientRowKey(currency);
  }


  /**
   * Gets a String version of the current rowkey.
   * The contents of the String are controlled by the current
   * {@link ClientRowKeyManager}.
   * This String can be passed into the {@link #setClientRowKey} method
   * to restore the current rowData.
   * The lifetime of this String is short and it may not be valid during
   * future requests; however, it is guaranteed to be valid
   * for the next subsequent request.
   * @see UIXCollection#setClientRowKey(java.lang.String)
   * @see UIXCollection#getClientRowKeyManager()
   * @see ClientRowKeyManager#getClientRowKey
   */
  public String getClientRowKey()
  {
    // only call getCurrencyKey if we already have a dataModel.
    // otherwise behave as though no currency was set.
    // we need to do this because we don't want dataModel created for components
    // that are not rendered. The faces RI calls getClientId even on components
    // that are not rendered and this in turn was calling this method:
    Object currencyObject = _getCurrencyKey();
    if (currencyObject == null)
      return null;

    Object initKey = _getCurrencyKeyForInitialStampState();
    if (_equals(currencyObject, initKey))
      return null;

    FacesContext fc = FacesContext.getCurrentInstance();
    String key = getClientRowKeyManager().getClientRowKey(fc, this, currencyObject);
    return key;
  }

  /**
   * This is a safe way of getting currency keys and not accidentally forcing
   * the model to execute. When rendered="false" we should never execute the model.
   * However, the JSF engine calls certain methods when rendered="false" such as
   * processSaveState and getClientId.
   * Those methods, in turn, get the CurrencyKey.
   */
  private Object _getCurrencyKey()
  {
    // use false so that we don't create an internal state.
    // if the internal state is created too soon, then the same internal
    // state will get shared across all nested table instances.
    // this was causing bug 4616844:
    InternalState iState = _getInternalState(false);
    if (iState == null)
      return null;

    return (iState._model != null)
      ? getRowKey()
      : _getCurrencyKeyForInitialStampState();
  }

  /**
     * Restores this component's rowData to be what it was when the given
     * client rowKey string was created.
     * @see UIXCollection#getClientRowKey()
     */
  public void setClientRowKey(String clientRowKey)
  {
    if (clientRowKey == null)
    {
      setRowKey(_getCurrencyKeyForInitialStampState());
      return;
    }

    FacesContext fc = FacesContext.getCurrentInstance();
    Object rowkey = getClientRowKeyManager().getRowKey(fc, this, clientRowKey);

    if (rowkey == null)
    {
      _LOG.severe("CANNOT_FIND_ROWKEY",clientRowKey);
    }
    else
      setRowKey(rowkey);
  }

  public void processRestoreState(
    FacesContext context,
    Object       state)
  {
    _setupContextChange();
    try
    {
      super.processRestoreState(context, state);
    }
    finally
    {
      _tearDownContextChange();
    }
  }

  public void processUpdates(FacesContext context)
  {
    _setupContextChange();
    try
    {
      super.processUpdates(context);
    }
    finally
    {
      _tearDownContextChange();
    }
  }

  public void processValidators(FacesContext context)
  {
    _setupContextChange();
    try
    {
      super.processValidators(context);
    }
    finally
    {
      _tearDownContextChange();
    }
  }

  public void processEvent(ComponentSystemEvent event)
    throws AbortProcessingException
  {
    _setupContextChange();
    try
    {
      super.processEvent(event);
    }
    finally
    {
      _tearDownContextChange();
    }
  }

  /**
     * Gets the client-id of this component, without any NamingContainers.
     * This id changes depending on the currency Object.
     * Because this implementation uses currency strings, the local client ID is
     * not stable for very long. Its lifetime is the same as that of a
     * currency string.
     * @see UIXCollection#getClientRowKey()
     * @return the local clientId
     */
  @Override
  public final String getContainerClientId(FacesContext context)
  {
    String id = getClientId(context);
    String key = getClientRowKey();
    if (key != null)
    {
      StringBuilder bld = __getSharedStringBuilder();
      bld.append(id).append(NamingContainer.SEPARATOR_CHAR).append(key);
      id = bld.toString();
    }

    return id;
  }

  /**
   * Prepares this component for a change in the rowData.
   * This method should be called right before the rowData changes.
   * It saves the internal states of all the stamps of this component
   * so that they can be restored when the rowData is reverted.
   */
  protected final void preRowDataChange()
  {
    _saveStampState();
    InternalState iState = _getInternalState(true);
    // mark the cached rowKey as invalid:
    iState._currentRowKey = _NULL;
  }

  /**
   * Sets up this component to use the new rowData.
   * This method should be called right after the rowData changes.
   * It sets up the var EL variable to be the current rowData.
   * It also sets up the internal states of all the stamps of this component
   * to match this new rowData.
   */
  protected final void postRowDataChange()
  {
    Object rowData = getRowData();
    if (_LOG.isFinest() && (rowData == null))
    {
      _LOG.finest("rowData is null at rowIndex:"+getRowIndex()+
                  " and currencyKey:"+getRowKey());
    }

    InternalState iState = _getInternalState(true);
    if (rowData == null)
    {
      // if the rowData is null, then we will restore the EL 'var' variable
      // to be whatever the value was, before this component started rendering:
      if (iState._prevVarValue != _NULL)
      {
        _setELVar(iState._var, iState._prevVarValue);
        iState._prevVarValue = _NULL;
      }
      if (iState._prevVarStatus != _NULL)
      {
        _setELVar(iState._varStatus, iState._prevVarStatus);
        iState._prevVarStatus = _NULL;
      }
    }
    else
    {
      if (iState._var != null)
      {
        Object oldData = _setELVar(iState._var, rowData);
        if (iState._prevVarValue == _NULL)
          iState._prevVarValue = oldData;
      }

      // varStatus is not set per row. It is only set once.
      // if _PrevVarStatus has not been assigned, then we have not set the
      // varStatus yet:
      if ((iState._varStatus != null) && (iState._prevVarStatus == _NULL))
      {
        Map<String, Object> varStatusMap = createVarStatusMap();
        iState._prevVarStatus = _setELVar(iState._varStatus, varStatusMap);
      }
    }

    _restoreStampState();

    // ensure the client IDs are reset on the component, otherwise they will not get the
    // proper stamped IDs. This mirrors the behavior in UIData and follows the JSF specification
    // on when client IDs are allowed to be cached and when they must be reset
    List<UIComponent> stamps = getStamps();

    for (UIComponent stamp : stamps)
      UIXComponent.clearCachedClientIds(stamp);
  }

  /**
   * Gets the UIComponents that are considered stamps.
   * This implementation simply returns the children of this component.
   * @return each element must be of type UIComponent.
   */
  @SuppressWarnings("unchecked")
  protected List<UIComponent> getStamps()
  {
    return getChildren();
  }

  /**
   * Gets the currencyObject to setup the rowData to use to build initial
   * stamp state.
   * <p>
   *   This allows the collection model to have an initial row key outside of the UIComponent.
   *   Should the model be at a row that is not the first row, the component will restore the row
   *   back to the initial row key instead of a null row key once stamping is done.
   * </p>
   */
  private Object _getCurrencyKeyForInitialStampState()
  {
    InternalState iState = _getInternalState(false);
    if (iState == null)
      return null;

    Object rowKey = iState._initialStampStateKey;
    return (rowKey == _NULL) ? null : rowKey;
  }

  /**
   * Saves the state of a stamp. This method is called when the currency of this
   * component is changed so that the state of this stamp can be preserved, before
   * the stamp is updated with the state corresponding to the new currency.
   * This method recurses for the children and facets of the stamp.
   * @return this object must be Serializable if client-side state saving is
   * used.
   */
  @SuppressWarnings("unchecked")
  protected Object saveStampState(FacesContext context, UIComponent stamp)
  {
    if (stamp.isTransient())
      return Transient.TRUE;

    boolean needsTearDownContext = false;

    if(stamp instanceof FlattenedComponent && stamp instanceof UIXComponent)
    {
      ((UIXComponent)stamp).setupVisitingContext(context);
      needsTearDownContext = true;
    }

    Object[] state = null;

    try
    {
      // The structure we will use is:
      //   0: state of the stamp
      //   1: state of the children (an array)
      //   2: state of the facets (an array of name-key pairs)
      // If there is no facet state, we have a two-element array
      // If there is no facet state or child state, we have a one-elment array
      // If there is no state at all, we return null

      Object stampState = StampState.saveStampState(context, stamp);

      // StampState can never EVER be an Object array, as if we do,
      // we have no possible way of identifying the difference between
      // just having stamp state, and having stamp state + child/facet state
      assert(!(stampState instanceof Object[]));

      int facetCount = stamp.getFacetCount();

      if (facetCount > 0)
      {
        boolean facetStateIsEmpty = true;
        Object[] facetState = null;

        Map<String, UIComponent> facetMap = stamp.getFacets();

        int i = 0;
        for(Map.Entry<String, UIComponent> entry : facetMap.entrySet())
        {
          Object singleFacetState = saveStampState(context, entry.getValue());
          if ((singleFacetState == null) ||
              (singleFacetState == Transient.TRUE))
            continue;

          // Don't bother allocating anything until we have some non-null
          // and non-transient facet state
          if (facetStateIsEmpty)
          {
            facetStateIsEmpty = false;
            facetState = new Object[facetCount * 2];
          }

          int base = i * 2;
          assert(facetState != null);
          facetState[base] = entry.getKey();
          facetState[base + 1] = singleFacetState;
          i++;
        }

        // OK, we had something:  allocate the state array to three
        // entries, and insert the facet state at position 2
        if (!facetStateIsEmpty)
        {
          // trim the facetState array if necessary
          if(i < facetCount)
          {
            Object[] trimmed = new Object[i*2];
            System.arraycopy(facetState, 0, trimmed, 0, i*2);
            facetState = trimmed;
          }
          state = new Object[3];
          state[2] = facetState;
        }
      }

      // If we have any children, iterate through the array,
      // saving state
      Object childState = StampState.saveChildStampState(context,
                                                         stamp,
                                                         this);
      if (childState != null)
      {
        // If the state hasn't been allocated yet, we only
        // need a two-element array
        if (state == null)
          state = new Object[2];
        state[1] = childState;
      }

      // If we don't have an array, just return the stamp
      // state
      if (state == null)
        return stampState;

      // Otherwise, store the stamp state at index 0, and return
      state[0] = stampState;
    }
    finally
    {
      if(needsTearDownContext)
        ((UIXComponent)stamp).tearDownVisitingContext(context);
    }
    return state;
  }

  /**
   * Restores the state of a stamp. This method is called after the currency of this
   * component is changed so that the state of this stamp can be changed
   * to match the new currency.
   * This method recurses for the children and facets of the stamp.
   */
  @SuppressWarnings("unchecked")
  protected void restoreStampState(FacesContext context, UIComponent stamp,
                                   Object stampState)
  {
    // Just a transient component - return
    if ((stampState == Transient.TRUE) || (stampState == null))
    {
      return;
    }

    // If this isn't an Object array, then it's a component with state
    // of its own, but no child/facet state - so restore and be done
    if (!(stampState instanceof Object[]))
    {
      StampState.restoreStampState(context, stamp, stampState);
      // NOTE early return
      return;
    }

    Object[] state = (Object[]) stampState;
    int stateSize = state.length;
    // We always have at least one element if we get to here
    assert(stateSize >= 1);

    StampState.restoreStampState(context, stamp, state[0]);


    // If there's any facet state, restore it
    if (stateSize >= 3)
    {
      Object[] facetStateArray = (Object[]) state[2];
      // This had better be non-null, otherwise we never
      // should have allocated a three-element array!
      assert(facetStateArray != null);

      for(int i=0; i<facetStateArray.length; i+=2)
      {
        String facetName = (String) facetStateArray[i];
        Object facetState = facetStateArray[i + 1];
        if (facetState != Transient.TRUE)
          restoreStampState(context, stamp.getFacet(facetName), facetState);
      }
    }

    // If there's any child state, restore it
    if (stateSize >= 2)
    {
      StampState.restoreChildStampState(context,
                                        stamp,
                                        this,
                                        state[1]);
    }
  }

  /**
   * Process a component.
   * This method calls {@link #processDecodes(FacesContext)},
   * {@link #processValidators} or
   * {@link #processUpdates}
   * depending on the {#link PhaseId}.
   */
  protected final void processComponent(
    FacesContext context,
    UIComponent  component,
    PhaseId      phaseId)
  {
    if (component != null)
    {
      if (phaseId == PhaseId.APPLY_REQUEST_VALUES)
        component.processDecodes(context);
      else if (phaseId == PhaseId.PROCESS_VALIDATIONS)
        component.processValidators(context);
      else if (phaseId == PhaseId.UPDATE_MODEL_VALUES)
        component.processUpdates(context);
      else
        throw new IllegalArgumentException(_LOG.getMessage(
          "BAD_PHASEID",phaseId));
    }
  }

  /**
   * Process this component's facets and children.
   * This method should call {@link #processComponent}
   * as many times as necessary for each facet and child.
   * {@link #processComponent}
   * may be called repeatedly for the same child if that child is
   * being stamped.
   */
  protected abstract void processFacetsAndChildren(
    FacesContext context,
    PhaseId phaseId);

  /**
   * Gets the CollectionModel to use with this component.
   */
  protected final CollectionModel getCollectionModel()
  {
    return getCollectionModel(true);
  }

  /**
   * Gets the ClientRowKeyManager that is used to handle the
   * {@link #getClientRowKey} and
   * {@link #setClientRowKey} methods.
   * If the manager does not already exist a new one is created.
   * In order to create your own manager, your Renderer (for this component)
   * must implement
   * {@link ClientRowKeyManagerFactory}
   */
  public final ClientRowKeyManager getClientRowKeyManager()
  {
    // this method must be public, because specific renderers
    // need access to the ClientRowKeyManager so that they might prune it.

    InternalState iState = _getInternalState(true);
    if (iState._clientKeyMgr == null)
    {
      FacesContext fc = FacesContext.getCurrentInstance();
      Renderer r = getRenderer(fc);
      iState._clientKeyMgr = (r instanceof ClientRowKeyManagerFactory)
        ? ((ClientRowKeyManagerFactory) r).createClientRowKeyManager(fc, this)
        : new DefaultClientKeyManager();
    }
    return iState._clientKeyMgr;
  }

  public boolean invokeOnComponent(FacesContext context,
                                   String clientId,
                                   ContextCallback callback)
    throws FacesException
  {
    boolean invokedComponent;
<<<<<<< HEAD

    setupVisitingContext(context);
    
=======
    setupVisitingContext(context);

>>>>>>> ede3bb88
    try
    {
      String thisClientId = getClientId(context);
      if (clientId.equals(thisClientId))
      {
        if (!_getAndMarkFirstInvokeForRequest(context, clientId))
        {
          // Call _init() since __flushCachedModel() assumes that
          // selectedRowKeys and disclosedRowKeys are initialized to be non-null
          _init();
<<<<<<< HEAD
  
          _flushCachedModel();
        }
  
        pushComponentToEL(context, null);
        
        try
        {
          callback.invokeContextCallback(context, this);
        }
        finally
        {
          popComponentFromEL(context);
        }
        
=======

          __flushCachedModel();
        }

        pushComponentToEL(context, null);

        try
        {
          callback.invokeContextCallback(context, this);
        }
        finally
        {
          popComponentFromEL(context);
        }

>>>>>>> ede3bb88
        invokedComponent = true;
      }
      else
      {
        // If we're on a row, set the currency, and invoke
        // inside
        int thisClientIdLength = thisClientId.length();
        if (clientId.startsWith(thisClientId) &&
            (clientId.charAt(thisClientIdLength) == NamingContainer.SEPARATOR_CHAR))
<<<<<<< HEAD
        {    
          if (!_getAndMarkFirstInvokeForRequest(context, thisClientId))
          {
            // Call _init() since _flushCachedModel() assumes that
            // selectedRowKeys and disclosedRowKeys are initialized to be non-null
            _init();
  
            _flushCachedModel();
          }
  
          String postId = clientId.substring(thisClientIdLength + 1);
          int sepIndex = postId.indexOf(NamingContainer.SEPARATOR_CHAR);
          // If there's no separator character afterwards, then this
          // isn't a row key
          if (sepIndex < 0)
            return invokeOnChildrenComponents(context, clientId, callback);
          else
          {
            String currencyString = postId.substring(0, sepIndex);
            Object rowKey = getClientRowKeyManager().getRowKey(context, this, currencyString);
  
=======
        {
          if (!_getAndMarkFirstInvokeForRequest(context, thisClientId))
          {
            // Call _init() since __flushCachedModel() assumes that
            // selectedRowKeys and disclosedRowKeys are initialized to be non-null
            _init();

            __flushCachedModel();
          }

          String postId = clientId.substring(thisClientIdLength + 1);
          int sepIndex = postId.indexOf(NamingContainer.SEPARATOR_CHAR);
          // If there's no separator character afterwards, then this
          // isn't a row key
          if (sepIndex < 0)
            return invokeOnChildrenComponents(context, clientId, callback);
          else
          {
            String currencyString = postId.substring(0, sepIndex);
            Object rowKey = getClientRowKeyManager().getRowKey(context, this, currencyString);

>>>>>>> ede3bb88
            // A non-null rowKey here means we are on a row and we should set currency,  otherwise
            // the client id is for a non-stamped child component in the table/column header/footer.
            if (rowKey != null)
            {
              Object oldRowKey = getRowKey();
              try
              {
                setRowKey(rowKey);
                invokedComponent = invokeOnChildrenComponents(context, clientId, callback);
              }
              finally
              {
                // And restore the currency
                setRowKey(oldRowKey);
              }
            }
            else
            {
              invokedComponent = invokeOnChildrenComponents(context, clientId, callback);
            }
          }
        }
        else
        {
          // clientId isn't in this subtree
          invokedComponent = false;
        }
      }
    }
    finally
    {
      tearDownVisitingContext(context);
    }
<<<<<<< HEAD
    
=======

>>>>>>> ede3bb88
    return invokedComponent;
  }

  /**
   * <p>
   * Override default children visiting code to visit the facets and facets of the columns
   * before delegating to the <code>visitData</code> to visit the individual rows of data.
   * </p><p>
   * Subclasses should override this method if they wish to change the way in which the non-stamped
   * children are visited.  If they wish to change the wash the the stamped children are visited,
   * they should override <code>visitData</code> instead.
   * </p>
   * @param visitContext
   * @param callback
   * @return <code>true</code> if all of the children to visit have been visited
   * @see #visitData
   */
  @Override
  protected boolean visitChildren(
    VisitContext  visitContext,
    VisitCallback callback)
  {
    return defaultVisitChildren(visitContext, callback);
  }

  /**
   * Performs a non-iterating visit of the children.  The default implementation visits all
   * of the children.  If the UIXCollection subclass doesn't visit some of its children in
   * certain cases, it needs to override this method.
   * @param visitContext
   * @param callback
   * @return
   */
  protected boolean visitChildrenWithoutIterating(
    VisitContext  visitContext,
    VisitCallback callback)
  {
    return visitAllChildren(visitContext, callback);
  }

  /**
   * Default implementation of child visiting of UIXCollection subclasses for cases where a
   * UIXCollection subclass wants to restore the default implementation that one of its
   * superclasses have overridden.
   * @param visitContext
   * @param callback
   * @return
   */
  protected final boolean defaultVisitChildren(
    VisitContext  visitContext,
    VisitCallback callback)
  {
    if (ComponentUtils.isSkipIterationVisit(visitContext))
    {
      return visitChildrenWithoutIterating(visitContext, callback);
    }
    else
    {
      boolean doneVisiting;

      // Clear out the row index if one is set so that
      // we start from a clean slate.
      int oldRowIndex = getRowIndex();
      setRowIndex(-1);

      try
      {
        // visit the unstamped children
        doneVisiting = visitUnstampedFacets(visitContext, callback);

        if (!doneVisiting)
        {
          doneVisiting = _visitStampedColumnFacets(visitContext, callback);

          // visit the stamped children
          if (!doneVisiting)
          {
            doneVisiting = visitData(visitContext, callback);
          }
        }
      }
      finally
      {
        // restore the original rowIndex
        setRowIndex(oldRowIndex);
      }

      return doneVisiting;
    }
  }

  /**
   * Hook method for subclasses to override to change the behavior
   * of how unstamped facets of the UIXCollection are visited.  The
   * Default implementation visits all of the facets of the
   * UIXCollection.
   */
  protected boolean visitUnstampedFacets(
    VisitContext  visitContext,
    VisitCallback callback)
  {
    // Visit the facets with no row
    if (getFacetCount() > 0)
    {
      for (UIComponent facet : getFacets().values())
      {
        if (UIXComponent.visitTree(visitContext, facet, callback))
        {
          return true;
        }
      }
    }

    return false;
  }


  /**
   * VistiContext that visits the facets of the UIXColumn children, including
   * nested UIXColumn childrem
   */
  private static class ColumnFacetsOnlyVisitContext extends VisitContextWrapper
  {
    public ColumnFacetsOnlyVisitContext(VisitContext wrappedContext)
    {
      _wrapped = wrappedContext;
    }

    @Override
    public VisitContext getWrapped()
    {
      return _wrapped;
    }

    @Override
    public VisitResult invokeVisitCallback(UIComponent component, VisitCallback callback)
    {
      if (component instanceof UIXColumn)
      {
        if (component.getFacetCount() > 0)
        {
          // visit the facet children without filtering for just UIXColumn children
          for (UIComponent facetChild : component.getFacets().values())
          {
            if (UIXComponent.visitTree(getWrapped(), facetChild, callback))
              return VisitResult.COMPLETE;
          }

          // visit the indexed children, recursively looking for more columns
          for (UIComponent child : component.getChildren())
          {
            if (UIXComponent.visitTree(this, child, callback))
              return VisitResult.COMPLETE;
          }
        }
      }

      // at this point, we either have already manually processed the UIXColumn's children, or
      // the component wasn't a UIXColumn and shouldn't be processed
      return VisitResult.REJECT;
    }

    private final VisitContext _wrapped;
  }

  /**
   * VisitContext implementation that doesn't visit any of the Facets of
   * UIXColumn children.  This is used when stamping children
   */
  protected static final class NoColumnFacetsVisitContext extends VisitContextWrapper
  {
    NoColumnFacetsVisitContext(VisitContext wrapped)
    {
      _wrapped = wrapped;
    }

    @Override
    public VisitContext getWrapped()
    {
      return _wrapped;
    }

    @Override
    public VisitResult invokeVisitCallback(UIComponent component, VisitCallback callback)
    {
      if (component instanceof UIXColumn)
      {
        if (component.getChildCount() > 0)
        {
          // visit only the indexed children of the columns
          for (UIComponent child : component.getChildren())
          {
            if (UIXComponent.visitTree(this, child, callback))
              return VisitResult.COMPLETE;
          }
        }

        return VisitResult.REJECT;
      }
      else
      {
        // Components do not expect to be visited twice, in fact with UIXComponent, it is illegal.
        // This is due to the fact that UIXComponent has setup and tearDown methods for visiting.
        // In order to avoid having the setup method called for the current visit context and
        // the wrapped context we invoke the visit on the component and then separately on the
        // children of the component
        VisitContext wrappedContext = getWrapped();
        VisitResult visitResult = wrappedContext.invokeVisitCallback(component, callback);

        if (visitResult == VisitResult.ACCEPT)
        {
          // Let the visitation continue with the wrapped context
          return (UIXComponent.visitChildren(wrappedContext, component, callback)) ?
            VisitResult.COMPLETE : VisitResult.REJECT;
        }
        else
        {
            return visitResult;
        }
      }
    }

    private final VisitContext _wrapped;
  }

  /**
   * Implementation used to visit each stamped row
   */
  private boolean _visitStampedColumnFacets(
    VisitContext      visitContext,
    VisitCallback     callback)
  {
    // visit the facets of the stamped columns
    List<UIComponent> stamps = getStamps();

    if (!stamps.isEmpty())
    {
      VisitContext columnVisitingContext = new ColumnFacetsOnlyVisitContext(visitContext);

      for (UIComponent stamp : stamps)
      {
        if (UIXComponent.visitTree(columnVisitingContext, stamp, callback))
        {
          return true;
        }
      }
    }

    return false;
  }


  /**
   * Visit the rows and children of the columns of the collection per row-index. This should
   * not visit row index -1 (it will be perfomed in the visitTree method). The columns
   * themselves should not be visited, only their children in this function.
   *
   * @param visitContext The visiting context
   * @param callback The visit callback
   * @return true if the visiting should stop
   * @see #visitChildren(VisitContext, VisitCallback)
   */
  protected abstract boolean visitData(
    VisitContext  visitContext,
    VisitCallback callback);

  /**
   * Gets the CollectionModel to use with this component.
   *
   * @param createIfNull  creates the collection model if necessary
   */
  protected final CollectionModel getCollectionModel(
    boolean createIfNull)
  {
    InternalState iState = _getInternalState(true);
    if (iState._model == null && createIfNull)
    {
      //  _init() is usually called from either processDecodes or encodeBegin.
      //  Sometimes both processDecodes and encodeBegin may not be called,
      //  but processSaveState is called (this happens when
      //  component's rendered attr is set to false). We need to make sure that
      //  _init() is called in that case as well. Otherwise we get nasty NPEs.
      //  safest place is to call it here:
      _init();

      iState._value = getValue();
      iState._model = createCollectionModel(null, iState._value);
      postCreateCollectionModel(iState._model);
      assert iState._model != null;
    }
    // model might not have been created if createIfNull is false:
    if ((iState._initialStampStateKey == _NULL) &&
        (iState._model != null))
    {
      // if we have not already initialized the initialStampStateKey
      // that means that we don't have any stamp-state to use as the default
      // state for rows that we have not seen yet. So...
      // we will use any stamp-state for the initial rowKey on the model
      // as the default stamp-state for all rows:
      iState._initialStampStateKey = iState._model.getRowKey();
    }
    return iState._model;
  }

  /**
   * Creates the CollectionModel to use with this component.
   * The state of the UIComponent with the new model instance is not fully initialized until
   * after this method returns. As a result,  other component attributes that need
   * a fully initialized model should not be initialized in this method.  Instead,
   * model-dependent initialization should be done in <code>postCreateCollectionModel</code>
   * @see #postCreateCollectionModel
   * @param current the current CollectionModel, or null if there is none.
   * @param value this is the value returned from {@link #getValue()}
   */
  protected abstract CollectionModel createCollectionModel(
    CollectionModel current,
    Object value);

  /**
    * Hook called with the result of <code>createCollectionModel</code>.
    * Subclasses can use this method to perform initialization after the CollectionModel
    * is fully initialized.
    * Subclassers should call super before accessing any component state to ensure
    * that superclass initialization has been performed.
    * @see #createCollectionModel
    * @param model The model instance returned by<code><createCollectionModel</code>
    */
  protected void postCreateCollectionModel(CollectionModel model)
  {
    // do nothing
  }


  /**
   * Gets the value that must be converted into a CollectionModel
   */
  protected abstract Object getValue();

  /**
   * Gets the Map to use as the "varStatus".
   * This implementation supports the following keys:<ul>
   * <li>model - returns the CollectionModel
   * <li>index - returns the current rowIndex
   * <li>rowKey - returns the current rowKey
   * <li>current - returns the current rowData
   * <li>"hierarchicalIndex" - returns an array containing zero based row index.</li>
   * <li>"hierarchicalLabel" - returns a string label representing 1 based index of this row.</li>
   * </ul>
   */
  protected Map<String, Object> createVarStatusMap()
  {
    return new AbstractMap<String, Object>()
    {
      @Override
      public Object get(Object key)
      {
        // some of these keys are from <c:forEach>, ie:
        // javax.servlet.jsp.jstl.core.LoopTagStatus
        if ("model".equals(key))
          return getCollectionModel();
        if ("rowKey".equals(key))
          return getRowKey();
        if ("index".equals(key)) // from jstl
          return Integer.valueOf(getRowIndex());
        if("hierarchicalIndex".equals(key))
        {
          int rowIndex = getRowIndex();
          return rowIndex>=0 ? new Integer[]{rowIndex}: new Integer[]{};
        }
        if("hierarchicalLabel".equals(key))
        {
          int rowIndex = getRowIndex();
          return rowIndex>=0 ? Integer.toString(rowIndex+1): "";
        }
        if ("current".equals(key)) // from jstl
          return getRowData();
        return null;
      }

      @Override
      public Set<Map.Entry<String, Object>> entrySet()
      {
        return Collections.emptySet();
      }
    };
  }


  //
  // LocalRowKeyIndex implementation
  //

  /**
   * Given a row index, check if a row is locally available
   * @param rowIndex index of row to check
   * @return true if row is locally available
   */
  public boolean isRowLocallyAvailable(int rowIndex)
  {
    return getCollectionModel().isRowLocallyAvailable(rowIndex);
  }

  /**
   * Given a row key, check if a row is locally available
   * @param rowKey row key for the row to check
   * @return true if row is locally available
   */
  public boolean isRowLocallyAvailable(Object rowKey)
  {
    return getCollectionModel().isRowLocallyAvailable(rowKey);
  }

  /**
   * Check if a range of rows is locally available starting from current position
   * @param rowCount number of rows in the range
   * @return true if range of rows is locally available
   */
  public boolean areRowsLocallyAvailable(int rowCount)
  {
    return getCollectionModel().areRowsLocallyAvailable(rowCount);
  }

  /**
   * Check if a range of rows is locally available starting from a row index
   * @param startIndex staring index for the range
   * @param rowCount number of rows in the range
   * @return true if range of rows is locally available
   */
  public boolean areRowsLocallyAvailable(int startIndex, int rowCount)
  {
    return getCollectionModel().areRowsLocallyAvailable(startIndex, rowCount);
  }

  /**
   * Check if a range of rows is locally available starting from a row key
   * @param startRowKey staring row key for the range
   * @param rowCount number of rows in the range
   * @return true if range of rows is locally available
   */
  public boolean areRowsLocallyAvailable(Object startRowKey, int rowCount)
  {
    return getCollectionModel().areRowsLocallyAvailable(startRowKey, rowCount);
  }

  /**
   * Convenient API to return a row count estimate.  This method can be optimized
   * to avoid a data fetch which may be required to return an exact row count
   * @return estimated row count
   */
  public int getEstimatedRowCount()
  {
    return getCollectionModel().getEstimatedRowCount();
  }


  /**
   * Helper API to determine if the row count returned from {@link #getEstimatedRowCount}
   * is EXACT, or an ESTIMATE
   */
  public LocalRowKeyIndex.Confidence getEstimatedRowCountConfidence()
  {
    return getCollectionModel().getEstimatedRowCountConfidence();
  }

  /**
   * clear all rows from the local cache
   */
  public void clearLocalCache()
  {
    getCollectionModel().clearLocalCache();
  }

  /**
   * Clear the requested range of rows from the local cache
   * @param startingIndex starting row index for the range to clear
   * @param rowsToClear number of rows to clear from the cache
   */
  public void clearCachedRows(int startingIndex,  int rowsToClear)
  {
    getCollectionModel().clearCachedRows(startingIndex, rowsToClear);
  }

  /**
   * Clear the requested range of rows from the local cache
   * @param startingRowKey starting row key for the range to clear
   * @param rowsToClear number of rows to clear from the cache
   */
  public void clearCachedRows(Object startingRowKey, int rowsToClear)
  {
    getCollectionModel().clearCachedRows(startingRowKey, rowsToClear);
  }

  /**
   * Clear a row from the local cache by row index
   * @param index row index for the row to clear from the cache
   */
  public void clearCachedRow(int index)
  {
    getCollectionModel().clearCachedRow(index);
  }

  /**
   * Clear a row from the local cache by row key
   * @param rowKey row key for the row to clear from the cache
   */
  public void clearCachedRow(Object rowKey)
  {
    getCollectionModel().clearCachedRow(rowKey);
  }

  /**
   * Indicates the caching strategy supported by the model
   * @see LocalRowKeyIndex.LocalCachingStrategy
   * @return caching strategy supported by the model
   */
  public LocalRowKeyIndex.LocalCachingStrategy getCachingStrategy()
  {
    return getCollectionModel().getCachingStrategy();
  }

  /**
   * Ensure that the model has at least rowCount number of rows.
   *
   * @param rowCount the number of rows the model should hold.
   */  
  public void ensureRowsAvailable(int rowCount)
  {
    getCollectionModel().ensureRowsAvailable(rowCount);
  }

  /**
   * override this method to place initialization code that must run
   * once this component is created and the jsp engine has finished setting
   * attributes on it.
   */
  void __init()
  {
    InternalState iState = _getInternalState(true);
    iState._var = getVar();
    if (_LOG.isFine() && (iState._var == null))
    {
      _LOG.fine("'var' attribute is null.");
    }
    iState._varStatus = getVarStatus();
    if (_LOG.isFinest() && (iState._varStatus == null))
    {
      _LOG.finest("'varStatus' attribute is null.");
    }
 }

  /**
   * Hook for subclasses like UIXIterator to initialize and flush the cache when visting flattened
   * children when parented by a renderer that needs to use
   * UIXComponent.processFlattenedChildren().
   * This is to mimic what happens in the non flattening case where similar logic is invoked
   * during encodeBegin().
   */
  void __processFlattenedChildrenBegin()
  {
    // Call _init() since __flushCachedModel() assumes that
    // selectedRowKeys and disclosedRowKeys are initialized to be non-null.
    _init();
    __flushCachedModel();
  }

  private void _init()
  {
    InternalState iState = _getInternalState(true);
    if (!iState._isInitialized)
    {
      assert iState._model == null;
      iState._isInitialized = true;
      __init();
    }
  }

  void __flushCachedModel()
  {
    InternalState iState = _getInternalState(true);
    Object value = getValue();
    if (iState._value != value)
    {
      iState._value = value;
      iState._model = createCollectionModel(iState._model, value);
      postCreateCollectionModel(iState._model);
    }
  }

  //
  // Returns true if this is the first request to invokeOnComponent()
  //
  static private boolean _getAndMarkFirstInvokeForRequest(
    FacesContext context, String clientId)
  {
    // See if the request contains a marker that we've hit this
    // method already for this clientId
    Map<String, Object> requestMap = context.getExternalContext().getRequestMap();
    String key = _INVOKE_KEY + clientId;
    // Yep, we have, so return true
    if (requestMap.containsKey(key))
      return true;

    // Stash TRUE for next time, and return false
    requestMap.put(key, Boolean.TRUE);
    return false;
  }

  /**
   * Gets the internal state of this component.
   * This is to support table within table.
   */
  Object __getMyStampState()
  {
    return _state;
  }

  /**
   * Sets the internal state of this component.
   * This is to support table within table.
   * @param stampState the internal state is obtained from this object.
   */
  void __setMyStampState(Object stampState)
  {
    InternalState iState = (InternalState) stampState;
    _state = iState;
  }

  /**
   * reset the stamp state to pristine state. This pristine state when saved to the outer collection for null currency
   * will allow stamp state for UIXCollection with individual rows to be created
   *
   * This is to support iteration of children(column stamping) within the table.
   */
  void __resetMyStampState()
  {
    _state = null;
  }

  /**
   * Returns true if an event (other than a selection event)
   * has been queued for this component.  This is a hack
   * to support validation in the tableSelectXyz components.
   */
  boolean __hasEvent()
  {
    InternalState iState = _getInternalState(true);
    return iState._hasEvent;
  }

  /**
   * Saves the state of all the stamps of this component.
   * This method should be called before the rowData of this component
   * changes. This method gets all the stamps using {@link #getStamps} and
   * saves their states by calling {@link #saveStampState}.
   */
  private void _saveStampState()
  {
    // Never read and created by _getStampState
    //InternalState iState = _getInternalState(true);

    StampState stampState = _getStampState();
    FacesContext context = getFacesContext();
    Object currencyObj = getRowKey();

    // Note: even though the currencyObj may be null, we still need to save the state. The reason
    // is that the code does not clear out the state when it is saved, instead, the un-stamped
    // state is saved. Once the row key is set back to null, this un-stamped state is restored
    // onto the children components. This restoration allows editable value holders, show detail
    // items and nested UIXCollections to clear their state.
    // For nested UIXCollections, this un-stamped state is required to set the nested collection's
    // _state (internal state containing the stamp state) to null when not on a row key. Without
    // that call, the nested UIXCollection components would end up sharing the same stamp state
    // across parent rows.

    int position = 0;
    for (UIComponent stamp : getStamps())
    {
      Object state = saveStampState(context, stamp);
//      String stampId = stamp.getId();
      // TODO
      // temporarily use position. later we need to use ID's to access
      // stamp state everywhere, and special case NamingContainers:
      String stampId = String.valueOf(position++);
      stampState.put(currencyObj, stampId, state);
      if (_LOG.isFinest())
        _LOG.finest("saving stamp state for currencyObject:"+currencyObj+
          " and stampId:"+stampId);
    }
  }


  /**
   * Restores the state of all the stamps of this component.
   * This method should be called after the currency of this component
   * changes. This method gets all the stamps using {@link #getStamps} and
   * restores their states by calling
   * {@link #restoreStampState}.
   */
  private void _restoreStampState()
  {
    StampState stampState = _getStampState();
    FacesContext context = getFacesContext();
    Object currencyObj = getRowKey();
    int position = 0;
    for(UIComponent stamp : getStamps())
    {
//      String stampId = stamp.getId();
      // TODO
      // temporarily use position. later we need to use ID's to access
      // stamp state everywhere, and special case NamingContainers:
      String stampId = String.valueOf(position++);
      Object state = stampState.get(currencyObj, stampId);
      if (state == null)
      {
        Object iniStateObj = _getCurrencyKeyForInitialStampState();
        state = stampState.get(iniStateObj, stampId);
        /*
        if (state==null)
        {
          _LOG.severe("NO_INITIAL_STAMP_STATE", new Object[]{currencyObj,iniStateObj,stampId});
          continue;
        }*/
      }
      restoreStampState(context, stamp, state);
    }
  }

  private InternalState _getInternalState(boolean create)
  {
    if ((_state == null) && create)
    {
      _state = new InternalState();
    }
    return _state;
  }

  private StampState _getStampState()
  {
    InternalState iState = _getInternalState(true);
    if (iState._stampState == null)
      iState._stampState = new StampState();

    return iState._stampState;
  }

  /**
   * sets an EL variable.
   * @param varName the name of the variable
   * @param newData the value of the variable
   * @return the old value of the variable, or null if there was no old value.
   */
  private Object _setELVar(String varName, Object newData)
  {
    if (varName == null)
      return null;

    // we need to place each row at an EL reachable place so that it
    // can be accessed via the 'var' variable. Let's place it on the
    // requestMap:
    return TableUtils.setupELVariable(getFacesContext(), varName, newData);
  }

  private static boolean _equals(Object a, Object b)
  {
    if (b == null)
      return (a == null);

    return b.equals(a);
  }

  private void _setupContextChange()
  {
    if (_inSuspendOrResume)
    {
      // This situation will occur when the CollectionComponentChange is currently setting the
      // row key.
      return;
    }

    ComponentContextManager compCtxMgr =
      RequestContext.getCurrentInstance().getComponentContextManager();

    compCtxMgr.pushChange(new CollectionComponentChange(this));
  }

  private void _tearDownContextChange()
  {
    if (_inSuspendOrResume)
    {
      // This situation will occur when the CollectionComponentChange is currently setting the
      // row key.
      return;
    }

    try
    {
      ComponentContextManager compCtxMgr =
        RequestContext.getCurrentInstance().getComponentContextManager();
      ComponentContextChange change = compCtxMgr.peekChange();

      if (change instanceof CollectionComponentChange &&
          ((CollectionComponentChange)change)._component == this)
      {
        // Remove the component context change if one was added
        compCtxMgr.popChange();
      }
      else
      {
        _LOG.severe("COLLECTION_CHANGE_TEARDOWN", new Object[] { getId(), change });
      }
    }
    catch (RuntimeException re)
    {
      _LOG.severe(re);
    }
  }

  private void _verifyComponentInContext()
  {
    if (_inSuspendOrResume)
    {
      return;
    }

    ComponentContextManager compCtxMgr =
      RequestContext.getCurrentInstance().getComponentContextManager();
    ComponentContextChange change = compCtxMgr.peekChange();

    if (!(change instanceof CollectionComponentChange) ||
        ((CollectionComponentChange)change)._component != this)
    {
      _LOG.warning("COLLECTION_NOT_IN_CONTEXT", getId());
      if (_LOG.isFine())
      {
        Thread.currentThread().dumpStack();
      }
    }
  }

  /**
   * during state saving, we want to reset the currency to null, but we want to
   * remember the current currency, so that after state saving, we can set it back
   *
   * @param context faces context
   * @return the currency key
   */
  private Object _resetCurrencyKeyForStateSaving(FacesContext context)
  {
    // If we saved state in the middle of processing a row,
    // then make sure that we revert to a "null" rowKey while
    // saving state;  this is necessary to ensure that the
    // current row's state is properly preserved, and that
    // the children are reset to their default state.
    Object currencyKey = _getCurrencyKey();

    // since this is the end of the request, we expect the row currency to be reset back to null
    // setting it and leaving it there might introduce multiple issues, so log a warning here
    if (currencyKey != null)
    {
      if (_LOG.isWarning())
      {
        String scopedId = ComponentUtils.getScopedIdForComponent(this, context.getViewRoot());
        String viewId = context.getViewRoot() == null? null: context.getViewRoot().getViewId();
        _LOG.warning("ROWKEY_NOT_RESET", new Object[]
            { scopedId, viewId });
      }
    }

    Object initKey = _getCurrencyKeyForInitialStampState();
    if (currencyKey != initKey) // beware of null currencyKeys if equals() is used
    {
      setRowKey(initKey);
    }

    return currencyKey;
  }

  /**
   * restore the currency key after state saving
   *
   * @param key the currency key
   */
  private void _restoreCurrencyKeyForStateSaving(Object key)
  {
    Object currencyKey = key;
    Object initKey = _getCurrencyKeyForInitialStampState();

    if (currencyKey != initKey) // beware of null currencyKeys if equals() is used
    {
      setRowKey(currencyKey);
    }
  }

  /**
   * clean up any internal model state that we might be holding on to.
   */
  private void _resetInternalState()
  {
    InternalState iState = _getInternalState(false);
    if (iState != null)
    {
      iState._value = null;
      iState._model= null;
    }
  }

  private static final class DefaultClientKeyManager extends ClientRowKeyManager
  {
    public void clear()
    {
      _currencyCache.clear();
    }

    /**
     * {@inheritDoc}
     */
    @Override
    public Object getRowKey(FacesContext context, UIComponent component, String clientRowKey)
    {
      ValueMap<Object,String> currencyCache = _currencyCache;
      Object rowkey = currencyCache.getKey(clientRowKey);
      return rowkey;
    }

    /**
     * {@inheritDoc}
     */
    @Override
    public String getClientRowKey(FacesContext context, UIComponent component, Object rowKey)
    {
      assert rowKey != null;

      ValueMap<Object,String> currencyCache = _currencyCache;
      String key = currencyCache.get(rowKey);
      // check to see if we already have a string key:
      if (key == null)
      {
        // we don't have a string-key, so create a new one.
        key = _createToken(currencyCache);

        if (_LOG.isFiner())
          _LOG.finer("Storing token:"+key+
                     " for rowKey:"+rowKey);

        currencyCache.put(rowKey, key);
      }
      return key;
    }

    /**
     * {@inheritDoc}
     */
    @Override
    public boolean replaceRowKey(FacesContext context, UIComponent component, Object oldRowKey, Object newRowKey)
    {
      assert oldRowKey != null && newRowKey != null;

      ValueMap<Object,String> currencyCache = _currencyCache;
      String key = currencyCache.remove(oldRowKey);
      // check to see if we already have a string key:
      if (key != null)
      {
        currencyCache.put(newRowKey, key);
      }
      return key != null;
    }



    private static String _createToken(ValueMap<Object,String> currencyCache)
    {
      String key = String.valueOf(currencyCache.size());
      return key;
    }

    private ValueMap<Object,String> _currencyCache = new ValueMap<Object,String>();
    private static final long serialVersionUID = 1L;
  }

  // this component's internal state is stored in an inner class
  // rather than in individual fields, because we want to make it
  // easy to quickly suck out or restore its internal state,
  // when this component is itself used as a stamp inside some other
  // stamping container, eg: nested tables.
  private static final class InternalState implements Serializable
  {
    private transient boolean _hasEvent = false;
    private transient Object _prevVarValue = _NULL;
    private transient Object _prevVarStatus = _NULL;
    private transient String _var = null;
    private transient String _varStatus = null;
    private transient Object _value = null;
    private transient CollectionModel _model = null;
    private transient Object _currentRowKey = _NULL;
    private transient boolean _clearTokenCache = false;
    // this is true if this is the first request for this viewID and processDecodes
    // was not called:
    private transient boolean _isFirstRender = true;
    private transient boolean _isInitialized = false;
    // this is the rowKey used to retrieve the default stamp-state for all rows:
    private transient Object _initialStampStateKey = _NULL;

    private ClientRowKeyManager _clientKeyMgr = null;
    private StampState _stampState = null;

    private void readObject(ObjectInputStream in)
       throws IOException, ClassNotFoundException
    {
      in.defaultReadObject();
      // Set values of all transients to their defaults
      _prevVarValue = _NULL;
      _prevVarStatus = _NULL;
      _currentRowKey = _NULL;
      _initialStampStateKey = _NULL;
      // However, leave _isFirstRender set to false - since that's
      // necessarily the state we'd be in if we're reconstituting this
      _isFirstRender = false;
    }

    private static final long serialVersionUID = 1L;
  }

  /**
   * Class to be able to suspend the context of the collection.
   * <p>Current implementation removes the var and varStatus from the request while the
   * collection is suspended.</p>
   */
  private static class CollectionComponentChange
    extends ComponentContextChange
  {
    private CollectionComponentChange(
      UIXCollection component)
    {
      _component = component;
    }

    public void suspend(
      FacesContext facesContext)
    {
      _component._inSuspendOrResume = true;

      try
      {
        InternalState iState = _component._getInternalState(false);
        if (iState == null || iState._model == null || iState._currentRowKey == _NULL)
        {
          // If we were to try to call getRowKey() here, this would call getCollectionModel().
          // The get collection model may result in EL being evaluated, which is undesirable
          // and will cause bugs when called while we are suspending. This is because evaluating
          // EL may need to suspend or resume other component context changes, and we do not want
          // re-entrant calls to the component context stack while we are already suspending.

          // Note that this code will fail if someone has set the _model to null while on a rowKey
          // (Should not happen, would be considered a bug if that were to be done).
          _rowKey = null;
        }
        else
        {
          _rowKey = _component.getRowKey();

          // Set the row key back to null to force the collection into the un-stamped state. This
          // will ensure that the collection is not in a row key while the component context is
          // not setup. Only do this if the row key is not already on the null row key.
          if (_rowKey != null)
          {
            _component.setRowKey(null);
          }
        }
      }
      finally
      {
        _component._inSuspendOrResume = false;
      }
    }

    public void resume(
      FacesContext facesContext)
    {
      _component._inSuspendOrResume = true;
      try
      {
        // Only set the row key if one was stored during the suspend.
        if (_rowKey != null)
        {
          _component.setRowKey(_rowKey);
        }
      }
      finally
      {
        _component._inSuspendOrResume = false;
      }
    }

    @Override
    public String toString()
    {
      String className = _component.getClass().getName();
      String componentId = _component.getId();
      return new StringBuilder(58 + className.length() + componentId.length())
        .append("UIXCollection.CollectionComponentChange[Component class: ")
        .append(className)
        .append(", component ID: ")
        .append(componentId)
        .append("]")
        .toString();
    }

    private final UIXCollection _component;
    private CollectionModel _collectionModel;
    private Object _rowKey;
  }

  private static class CollectionContextEvent
    extends WrapperEvent
  {
    public CollectionContextEvent(
      UIComponent source,
      FacesEvent  event)
    {
      super(source, event);
    }

    @SuppressWarnings("compatibility:-7639429485707197863")
    private static final long serialVersionUID = 1L;
  }

  // do not assign a non-null value. values should be assigned lazily. this is
  // because this value is preserved by stampStateSaving, when table-within-table
  // is used. And if a non-null value is used, then all nested tables will
  // end up sharing this stampState. see bug 4279735:
  private InternalState _state = null;
  private boolean _inSuspendOrResume = false;

  // use this key to indicate uninitialized state.
  // all the variables that use this are transient so this object need not
  // be Serializable:
  private static final Object _NULL = new Object();
  private static final String _INVOKE_KEY =
    UIXCollection.class.getName() + ".INVOKE";

  private transient Object _stateSavingCurrencyKey = null;

  private static final TrinidadLogger _LOG = TrinidadLogger.createTrinidadLogger(UIXCollection.class);

  // An enum to throw into state-saving so that we get a nice
  // instance-equality to test against for noticing transient components
  // (and better serialization results)
  // We need this instead of just using null - because transient components
  // are specially handled, since they may or may not actually still
  // be there when you go to restore state later (e.g., on the next request!)
  enum Transient { TRUE };
}<|MERGE_RESOLUTION|>--- conflicted
+++ resolved
@@ -1236,14 +1236,8 @@
     throws FacesException
   {
     boolean invokedComponent;
-<<<<<<< HEAD
-
     setupVisitingContext(context);
-    
-=======
-    setupVisitingContext(context);
-
->>>>>>> ede3bb88
+
     try
     {
       String thisClientId = getClientId(context);
@@ -1254,13 +1248,12 @@
           // Call _init() since __flushCachedModel() assumes that
           // selectedRowKeys and disclosedRowKeys are initialized to be non-null
           _init();
-<<<<<<< HEAD
-  
-          _flushCachedModel();
+
+          __flushCachedModel();
         }
-  
+
         pushComponentToEL(context, null);
-        
+
         try
         {
           callback.invokeContextCallback(context, this);
@@ -1269,24 +1262,7 @@
         {
           popComponentFromEL(context);
         }
-        
-=======
-
-          __flushCachedModel();
-        }
-
-        pushComponentToEL(context, null);
-
-        try
-        {
-          callback.invokeContextCallback(context, this);
-        }
-        finally
-        {
-          popComponentFromEL(context);
-        }
-
->>>>>>> ede3bb88
+
         invokedComponent = true;
       }
       else
@@ -1296,17 +1272,16 @@
         int thisClientIdLength = thisClientId.length();
         if (clientId.startsWith(thisClientId) &&
             (clientId.charAt(thisClientIdLength) == NamingContainer.SEPARATOR_CHAR))
-<<<<<<< HEAD
-        {    
+        {
           if (!_getAndMarkFirstInvokeForRequest(context, thisClientId))
           {
-            // Call _init() since _flushCachedModel() assumes that
+            // Call _init() since __flushCachedModel() assumes that
             // selectedRowKeys and disclosedRowKeys are initialized to be non-null
             _init();
-  
-            _flushCachedModel();
+
+            __flushCachedModel();
           }
-  
+
           String postId = clientId.substring(thisClientIdLength + 1);
           int sepIndex = postId.indexOf(NamingContainer.SEPARATOR_CHAR);
           // If there's no separator character afterwards, then this
@@ -1317,30 +1292,7 @@
           {
             String currencyString = postId.substring(0, sepIndex);
             Object rowKey = getClientRowKeyManager().getRowKey(context, this, currencyString);
-  
-=======
-        {
-          if (!_getAndMarkFirstInvokeForRequest(context, thisClientId))
-          {
-            // Call _init() since __flushCachedModel() assumes that
-            // selectedRowKeys and disclosedRowKeys are initialized to be non-null
-            _init();
-
-            __flushCachedModel();
-          }
-
-          String postId = clientId.substring(thisClientIdLength + 1);
-          int sepIndex = postId.indexOf(NamingContainer.SEPARATOR_CHAR);
-          // If there's no separator character afterwards, then this
-          // isn't a row key
-          if (sepIndex < 0)
-            return invokeOnChildrenComponents(context, clientId, callback);
-          else
-          {
-            String currencyString = postId.substring(0, sepIndex);
-            Object rowKey = getClientRowKeyManager().getRowKey(context, this, currencyString);
-
->>>>>>> ede3bb88
+
             // A non-null rowKey here means we are on a row and we should set currency,  otherwise
             // the client id is for a non-stamped child component in the table/column header/footer.
             if (rowKey != null)
@@ -1374,11 +1326,7 @@
     {
       tearDownVisitingContext(context);
     }
-<<<<<<< HEAD
-    
-=======
-
->>>>>>> ede3bb88
+
     return invokedComponent;
   }
 
