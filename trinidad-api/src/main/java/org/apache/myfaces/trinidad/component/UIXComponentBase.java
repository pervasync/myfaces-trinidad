--- conflicted
+++ resolved
@@ -410,7 +410,6 @@
     {
       // set the reference
       _parent = parent;
-<<<<<<< HEAD
 
       if (parent.isInView())
       {
@@ -432,29 +431,6 @@
         _publishPreRemoveFromViewEvent(getFacesContext(), this);
       }
 
-=======
-
-      if (parent.isInView())
-      {
-        // trigger the ADD_EVENT and call setInView(true)
-        // recursive for all kids/facets...
-        // Application.publishEvent(java.lang.Class, java.lang.Object)  must be called, passing 
-        // PostAddToViewEvent.class as the first argument and the newly added component as the second 
-        // argument.
-        _publishPostAddToViewEvent(getFacesContext(), this);
-      }
-    }
-    else
-    {
-      if (_parent != null && _parent.isInView())
-      {
-        // trigger the "remove event" lifecycle
-        // and call setInView(false) for all children/facets
-        // doing this => recursive
-        _publishPreRemoveFromViewEvent(getFacesContext(), this);
-      }
-
->>>>>>> 20fdda33
       // (un)set the reference
       _parent = parent;
     }
@@ -713,8 +689,6 @@
     }
   }
 
-<<<<<<< HEAD
-=======
   /**
    * Check if a faces event broadcast to this component should trigger the partial updates of the
    * target listeners of this component. By default, all events trigger a partial update of the listeners.
@@ -729,7 +703,6 @@
   }
 
 
->>>>>>> 20fdda33
   // ------------------------------------------- Lifecycle Processing Methods
 
   @Override
@@ -859,21 +832,12 @@
       return;
 
     pushComponentToEL(context, this);
-<<<<<<< HEAD
 
     try
     {
       // Process all facets and children of this component
       decodeChildren(context);
 
-=======
-
-    try
-    {
-      // Process all facets and children of this component
-      decodeChildren(context);
-
->>>>>>> 20fdda33
       // Process this component itself
       decode(context);
     }
@@ -1039,7 +1003,6 @@
 
   @Override
   public void clearInitialState()
-<<<<<<< HEAD
   {
     getFacesBean().clearInitialState();
   }
@@ -1055,23 +1018,6 @@
     return getFacesBean().saveState(facesContext);
   }
 
-=======
-  {
-    getFacesBean().clearInitialState();
-  }
-
-  @Override
-  public boolean initialStateMarked()
-  {
-    return getFacesBean().initialStateMarked();
-  }
-
-  public Object saveState(FacesContext facesContext)
-  {
-    return getFacesBean().saveState(facesContext);
-  }
-
->>>>>>> 20fdda33
   public void restoreState(
     FacesContext facesContext,
     Object       stateObj)
