--- conflicted
+++ resolved
@@ -54,8 +54,6 @@
  */
 abstract public class UIXComponentELTag extends UIComponentELTag
 {
-  public static final String DOCUMENT_CREATED_KEY = "org.apache.myfaces.trinidad.DOCUMENTCREATED";
-
   public UIXComponentELTag()
   {
   }
@@ -91,8 +89,6 @@
   }
 
   @Override
-<<<<<<< HEAD
-=======
   public int doEndTag() throws JspException
   {
     UIComponent component = getComponentInstance();
@@ -146,8 +142,6 @@
     return component;
   }
 
-  @Override
->>>>>>> 568f6712
   protected final void setProperties(UIComponent component)
   {
     if (component instanceof UIViewRoot)
@@ -587,13 +581,8 @@
     return sdf;
   }
 
-<<<<<<< HEAD
-  //  No more used anywhere in Trinidad code, so deprecate since 2.0.x.
-  @Deprecated
-  public static final String DOCUMENT_CREATED_KEY = "org.apache.myfaces.trinidad.DOCUMENTCREATED";
-=======
+  private static final String _DOCUMENT_CREATED_KEY = "org.apache.myfaces.trinidad.DOCUMENTCREATED";
   private final static String _UNIQUE_ID_KEY = UIXComponentELTag.class.getName() + ".ID";
->>>>>>> 568f6712
 
   private MethodExpression  _attributeChangeListener;
   private String            _validationError;
