--- conflicted
+++ resolved
@@ -24,21 +24,11 @@
 
 import java.util.Calendar;
 import java.util.Date;
-<<<<<<< HEAD
-import java.util.HashMap;
-import java.util.HashSet;
-import java.util.List;
-import java.util.Map;
-import java.util.Set;
-=======
->>>>>>> 41087bad
 import java.util.TimeZone;
-import java.util.concurrent.atomic.AtomicInteger;
 
 import javax.el.MethodExpression;
 import javax.el.ValueExpression;
 
-import javax.faces.component.NamingContainer;
 import javax.faces.component.UIComponent;
 import javax.faces.component.UIViewRoot;
 import javax.faces.context.FacesContext;
@@ -48,9 +38,7 @@
 
 import org.apache.myfaces.trinidad.bean.FacesBean;
 import org.apache.myfaces.trinidad.bean.PropertyKey;
-import org.apache.myfaces.trinidad.change.ChangeManager;
 import org.apache.myfaces.trinidad.component.UIXComponent;
-import org.apache.myfaces.trinidad.component.UIXDocument;
 import org.apache.myfaces.trinidad.context.RequestContext;
 import org.apache.myfaces.trinidad.logging.TrinidadLogger;
 
@@ -73,11 +61,6 @@
   @Override
   public int doStartTag() throws JspException
   {
-    ComponentIdSuffixStack suffixStack =
-      ComponentIdSuffixStack.getInstance(pageContext);
-
-    _suffixId(suffixStack);
-
     int retVal = super.doStartTag();
 
     //pu: There could have been some validation error during property setting
@@ -85,13 +68,6 @@
     if (_validationError != null)
       throw new JspException(_validationError);
 
-    if (getComponentInstance() instanceof NamingContainer)
-    {
-      // If a naming container, do not carry component suffixes over from
-      // outside of the naming container.
-      suffixStack.suspend();
-    }
-
     return retVal;
   }
 
@@ -99,26 +75,6 @@
   public int doEndTag() throws JspException
   {
     UIComponent component = getComponentInstance();
-
-    // Apply changes once we have a stable UIComponent subtree is completely
-    //  created. End of document tag is a best bet.
-    if (component instanceof UIXDocument)
-    {
-      ChangeManager cm = RequestContext.getCurrentInstance().getChangeManager();
-      cm.applyComponentChangesForCurrentView(FacesContext.getCurrentInstance());
-    }
-
-    if (getComponentInstance() instanceof NamingContainer)
-    {
-      ComponentIdSuffixStack suffixStack =
-        ComponentIdSuffixStack.getInstance(pageContext);
-      suffixStack.resume();
-    }
-
-    // In the case where this component has had a suffix appended to it,
-    // clear the suffix and revert back to the original ID
-    setId(_origId);
-    _origId = null;
 
     // Make iteration tags aware that the processing of this component is now complete so that
     // the tags are able to determine heirarchies.
@@ -229,12 +185,7 @@
 
     if (expression.isLiteralText())
     {
-<<<<<<< HEAD
-      bean.setProperty(key,
-                       _parseNameTokensAsList(expression.getValue(null)));
-=======
       bean.setProperty(key, TagUtils.parseNameTokensAsList(expression.getValue(null)));
->>>>>>> 41087bad
     }
     else
     {
@@ -259,12 +210,7 @@
 
     if (expression.isLiteralText())
     {
-<<<<<<< HEAD
-      bean.setProperty(key,
-                       _parseNameTokensAsSet(expression.getValue(null)));
-=======
       bean.setProperty(key, TagUtils.parseNameTokensAsSet(expression.getValue(null)));
->>>>>>> 41087bad
     }
     else
     {
@@ -290,7 +236,7 @@
     {
       Object value = expression.getValue(null);
       if (value != null)
-      {
+      { 
         if (value instanceof Number)
         {
           bean.setProperty(key, value);
@@ -461,147 +407,7 @@
     }
   }
 
-<<<<<<< HEAD
-  /**
-   * Parses a whitespace separated series of name tokens.
-   * @param stringValue the full string
-   * @return an array of each constituent value, or null
-   *  if there are no tokens (that is, the string is empty or
-   *  all whitespace)
-   * @todo Move to utility function somewhere (ADF Share?)
-   */
-  static private final String[] _parseNameTokens(Object o)
-  {
-    List<String> list = _parseNameTokensAsList (o);
-
-    if (list == null)
-      return null;
-
-    return list.toArray(new String[list.size()]);
-  }
-
-  static private final List<String> _parseNameTokensAsList (Object o)
-  {
-    if (o == null)
-      return null;
-
-    String stringValue = o.toString();
-    ArrayList<String> list = new ArrayList<String>(5);
-
-    int     length = stringValue.length();
-    boolean inSpace = true;
-    int     start = 0;
-    for (int i = 0; i < length; i++)
-    {
-      char ch = stringValue.charAt(i);
-
-      // We're in whitespace;  if we've just departed
-      // a run of non-whitespace, append a string.
-      // Now, why do we use the supposedly deprecated "Character.isSpace()"
-      // function instead of "isWhitespace"?  We're following XML rules
-      // here for the meaning of whitespace, which specifically
-      // EXCLUDES general Unicode spaces.
-      if (Character.isWhitespace(ch))
-      {
-        if (!inSpace)
-        {
-          list.add(stringValue.substring(start, i));
-          inSpace = true;
-        }
-      }
-      // We're out of whitespace;  if we've just departed
-      // a run of whitespace, start keeping track of this string
-      else
-      {
-        if (inSpace)
-        {
-          start = i;
-          inSpace = false;
-        }
-      }
-    }
-
-    if (!inSpace)
-      list.add(stringValue.substring(start));
-
-    if (list.isEmpty())
-      return null;
-
-    return list;
-  }
-
-  static private final Set<String> _parseNameTokensAsSet (Object o)
-  {
-    List<String> list = _parseNameTokensAsList(o);
-
-    if (list == null)
-      return null;
-    else
-      return new HashSet<String>(list);
-  }
-
-  private void _suffixId(
-    ComponentIdSuffixStack suffixStack)
-  {
-    // Check to see if this component needs to have its ID suffixed.
-    // This will happen when the component is inside of a suffix
-    // supporting tag like the for each tag. This will allow iterating
-    // components to define how unique IDs will be generated
-    // for components without relying on the UIComponentClassicTagBase
-    // code, which in the Mojarra implementation of JSF appends "j_id_#"
-    // to each component beyond the first, but is not able to be used from
-    // code in a supported fashion.
-    String currentSuffix = suffixStack.getSuffix();
-    if (currentSuffix != null)
-    {
-      _origId = getId();
-      if (_origId == null)
-      {
-        // If the original ID is null, that means that the trinidad tag does not have an ID
-        // attribute. In this case, we should generate an ID based on the page context and the
-        // current suffix.
-
-        Map<String, AtomicInteger> idMap = (Map<String, AtomicInteger>)
-          pageContext.getAttribute(_UNIQUE_ID_KEY);
-        AtomicInteger counter;
-
-        if (idMap == null)
-        {
-          idMap = new HashMap<String, AtomicInteger>();
-          pageContext.setAttribute(_UNIQUE_ID_KEY, idMap);
-          counter = null;
-        }
-        else
-        {
-          counter = idMap.get(currentSuffix);
-        }
-
-        if (counter == null)
-        {
-          counter = new AtomicInteger();
-          idMap.put(currentSuffix, counter);
-        }
-
-        int i = counter.getAndIncrement();
-        setId("tr_" + i + currentSuffix);
-      }
-      else
-      {
-        setId(_origId + currentSuffix);
-      }
-    }
-  }
-
-  @Override
-  public void setJspId(String id)
-  {
-    _jspId = id;
-    super.setJspId(id);
-  }
-
-=======
->>>>>>> 41087bad
-  private static final TrinidadLogger _LOG =
+  private static final TrinidadLogger _LOG = 
     TrinidadLogger.createTrinidadLogger(UIXComponentELTag.class);
 
   // We rely strictly on ISO 8601 formats
@@ -618,13 +424,6 @@
   @Deprecated
   public static final String DOCUMENT_CREATED_KEY = "org.apache.myfaces.trinidad.DOCUMENTCREATED";
 
-  private final static String _UNIQUE_ID_KEY = UIXComponentELTag.class.getName() + ".ID";
-
   private MethodExpression  _attributeChangeListener;
   private String            _validationError;
-<<<<<<< HEAD
-  private String            _origId;
-  private String            _jspId;
-=======
->>>>>>> 41087bad
 }