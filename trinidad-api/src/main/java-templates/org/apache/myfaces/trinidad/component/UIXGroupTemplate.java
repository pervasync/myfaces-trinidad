/*
 *  Licensed to the Apache Software Foundation (ASF) under one
 *  or more contributor license agreements.  See the NOTICE file
 *  distributed with this work for additional information
 *  regarding copyright ownership.  The ASF licenses this file
 *  to you under the Apache License, Version 2.0 (the
 *  "License"); you may not use this file except in compliance
 *  with the License.  You may obtain a copy of the License at
 *
 *  http://www.apache.org/licenses/LICENSE-2.0
 *
 *  Unless required by applicable law or agreed to in writing,
 *  software distributed under the License is distributed on an
 *  "AS IS" BASIS, WITHOUT WARRANTIES OR CONDITIONS OF ANY
 *  KIND, either express or implied.  See the License for the
 *  specific language governing permissions and limitations
 *  under the License.
 */
package org.apache.myfaces.trinidad.component;

import java.io.IOException;

import java.util.List;

import javax.faces.component.UIComponent;
import javax.faces.context.FacesContext;


/**
 * Base class for the group componnet.
 * <p>
 * @version $Name:  $ ($Revision: 429530 $) $Date: 2006-08-07 18:44:54 -0600 (Mon, 07 Aug 2006) $
 */
abstract public class UIXGroupTemplate extends UIXComponentBase implements FlattenedComponent

{
  /**
   * Overridden to return true.
   * @return true because the children are rendered by this component
   */
  @Override
  public boolean getRendersChildren()
  {
    return true;
  }

  /**
   * Sets up the grouping context and processes all of the
   * UIXGroup's children
   */
  public <S> boolean processFlattenedChildren(
    FacesContext context,
    ComponentProcessingContext cpContext,
    ComponentProcessor<S> childProcessor,
    S callBackContext
    ) throws IOException
  {
    cpContext.pushGroup();

    try
    {
<<<<<<< HEAD
      setupVisitingContext(context);
      
      try
      {
        setupChildrenVisitingContext(context);
        
=======
      setupFlattenedContext(context, cpContext);
      try
      {
        setupFlattenedChildrenContext(context, cpContext);

>>>>>>> ede3bb88
        try
        {
          // bump up the group depth and render all of the children
          return UIXComponent.processFlattenedChildren(context,
                                                       cpContext,
                                                       childProcessor,
                                                       this.getChildren(),
                                                       callBackContext);
        }
        finally
        {
<<<<<<< HEAD
          tearDownChildrenVisitingContext(context);
=======
          tearDownFlattenedChildrenContext(context, cpContext);
>>>>>>> ede3bb88
        }
      }
      finally
      {
<<<<<<< HEAD
        tearDownVisitingContext(context);
=======
        tearDownFlattenedContext(context, cpContext);
>>>>>>> ede3bb88
      }
    }
    finally
    {
      cpContext.popGroup();
    }
  }

  /**
   * Returns <code>true</code> if this FlattenedComponent is currently flattening its children
   * @param context FacesContext
   * @return <code>true</code> if this FlattenedComponent is currently flattening its children
   */
  public boolean isFlatteningChildren(FacesContext context)
  {
    return true;
  }

  /**
   * Renders the children in their raw form.
   * There is no Renderer for this component because it has no
   * visual representation or any sort of layout for its children.
   * @param context the FacesContext
   * @throws IOException if there is an error encoding the children
   */
  @Override
  public void encodeChildren(FacesContext context) throws IOException
  {
    if (context == null)
      throw new NullPointerException();

    if (!isRendered())
      return;

    if (getChildCount() > 0)
    {
      for(UIComponent child : (List<UIComponent>)getChildren())
      {
        child.encodeAll(context);
      }
    }
  }
}

<|MERGE_RESOLUTION|>--- conflicted
+++ resolved
@@ -59,20 +59,11 @@
 
     try
     {
-<<<<<<< HEAD
-      setupVisitingContext(context);
-      
-      try
-      {
-        setupChildrenVisitingContext(context);
-        
-=======
       setupFlattenedContext(context, cpContext);
       try
       {
         setupFlattenedChildrenContext(context, cpContext);
 
->>>>>>> ede3bb88
         try
         {
           // bump up the group depth and render all of the children
@@ -84,20 +75,12 @@
         }
         finally
         {
-<<<<<<< HEAD
-          tearDownChildrenVisitingContext(context);
-=======
           tearDownFlattenedChildrenContext(context, cpContext);
->>>>>>> ede3bb88
         }
       }
       finally
       {
-<<<<<<< HEAD
-        tearDownVisitingContext(context);
-=======
         tearDownFlattenedContext(context, cpContext);
->>>>>>> ede3bb88
       }
     }
     finally
