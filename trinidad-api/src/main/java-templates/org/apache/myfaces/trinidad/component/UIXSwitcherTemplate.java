/*
 *  Licensed to the Apache Software Foundation (ASF) under one
 *  or more contributor license agreements.  See the NOTICE file
 *  distributed with this work for additional information
 *  regarding copyright ownership.  The ASF licenses this file
 *  to you under the Apache License, Version 2.0 (the
 *  "License"); you may not use this file except in compliance
 *  with the License.  You may obtain a copy of the License at
 *
 *  http://www.apache.org/licenses/LICENSE-2.0
 *
 *  Unless required by applicable law or agreed to in writing,
 *  software distributed under the License is distributed on an
 *  "AS IS" BASIS, WITHOUT WARRANTIES OR CONDITIONS OF ANY
 *  KIND, either express or implied.  See the License for the
 *  specific language governing permissions and limitations
 *  under the License.
 */
package org.apache.myfaces.trinidad.component;

import java.io.IOException;

import java.util.Collections;
import java.util.Iterator;

import javax.faces.component.UIComponent;
import javax.faces.context.FacesContext;


/**
 * Base class for the switcher componnet.
 * <p>
 * @version $Name:  $ ($Revision$) $Date$
 */
abstract public class UIXSwitcherTemplate extends UIXComponentBase implements FlattenedComponent
{
/**/ // Abstract methods implemented by code gen
/**/  abstract public String getFacetName();
/**/  abstract public String getDefaultFacet();

  /**
   * Processes the selected switcher facet
   */
  public <S> boolean processFlattenedChildren(
    final FacesContext          context,
    ComponentProcessingContext  cpContext,
    final ComponentProcessor<S> childProcessor,
    final S                     callbackContext
    ) throws IOException
  {
    setupFlattenedContext(context, cpContext);

    boolean abort;

    try
    {
      UIComponent facet = _getFacet();

      if (facet != null)
      {
        setupFlattenedChildrenContext(context, cpContext);

        try
        {
          abort = UIXComponent.processFlattenedChildren(context,
                                                        cpContext,
                                                        childProcessor,
                                                        facet,
                                                        callbackContext);
        }
        finally
        {
          tearDownFlattenedChildrenContext(context, cpContext);
        }
      }
      else
      {
        abort = false;
      }
    }
    finally
    {
      tearDownFlattenedContext(context, cpContext);
    }

<<<<<<< HEAD
  /**
   * Processes the selected switcher facet
   */
  public <S> boolean processFlattenedChildren(
    final FacesContext context,
    ComponentProcessingContext cpContext,
    final ComponentProcessor<S> childProcessor,
    final S callbackContext) throws IOException
  {
    setupVisitingContext(context);
   
    boolean abort;
    
    try
    {
      UIComponent facet = _getFacet();
      
      if (facet != null)
      {
        setupChildrenVisitingContext(context);
        
        try
        {
          abort = UIXComponent.processFlattenedChildren(context,
                                                        cpContext,
                                                        childProcessor,
                                                        facet,
                                                        callbackContext);
        }
        finally
        {
          tearDownChildrenVisitingContext(context);
        }
      } 
      else
      {
        abort = false;
      }
    }
    finally
    {
      tearDownChildrenVisitingContext(context);
    }
    
=======
>>>>>>> ede3bb88
    return abort;
  }

  /**
   * Returns <code>true</code> if this FlattenedComponent is currently flattening its children
   * @param context FacesContext
   * @return <code>true</code> if this FlattenedComponent is currently flattening its children
   */
  public boolean isFlatteningChildren(FacesContext context)
  {
    return true;
  }

  /**
   * Only render the currently active facet.
   */
  @Override
  public void encodeChildren(FacesContext context)
    throws IOException
  {
    UIComponent facet = _getFacet();
    if (facet != null)
    {
      facet.encodeAll(context);
    }
  }

  /**
   * Override to return true.
   */
  @Override
  public boolean getRendersChildren()
  {
    return true;
  }

  protected Iterator<UIComponent> getRenderedFacetsAndChildren(FacesContext facesContext)
  {
    UIComponent facet = _getFacet();
    if (facet == null)
    {
      return Collections.<UIComponent>emptyList().iterator();
    }
    else
    {
      return Collections.singleton(facet).iterator();
    }
  }

  private UIComponent _getFacet()
  {
    if (!isRendered())
      return null;

    String facetName = getFacetName();
    if (facetName != null)
    {
      UIComponent facet = getFacet(facetName);
      if (facet != null)
        return facet;
    }

    String defaultFacet = getDefaultFacet();
    if (defaultFacet != null)
      return getFacet(defaultFacet);

    return null;
  }
}

<|MERGE_RESOLUTION|>--- conflicted
+++ resolved
@@ -83,53 +83,6 @@
       tearDownFlattenedContext(context, cpContext);
     }
 
-<<<<<<< HEAD
-  /**
-   * Processes the selected switcher facet
-   */
-  public <S> boolean processFlattenedChildren(
-    final FacesContext context,
-    ComponentProcessingContext cpContext,
-    final ComponentProcessor<S> childProcessor,
-    final S callbackContext) throws IOException
-  {
-    setupVisitingContext(context);
-   
-    boolean abort;
-    
-    try
-    {
-      UIComponent facet = _getFacet();
-      
-      if (facet != null)
-      {
-        setupChildrenVisitingContext(context);
-        
-        try
-        {
-          abort = UIXComponent.processFlattenedChildren(context,
-                                                        cpContext,
-                                                        childProcessor,
-                                                        facet,
-                                                        callbackContext);
-        }
-        finally
-        {
-          tearDownChildrenVisitingContext(context);
-        }
-      } 
-      else
-      {
-        abort = false;
-      }
-    }
-    finally
-    {
-      tearDownChildrenVisitingContext(context);
-    }
-    
-=======
->>>>>>> ede3bb88
     return abort;
   }
 
