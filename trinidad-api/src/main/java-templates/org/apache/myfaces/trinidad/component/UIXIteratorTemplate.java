--- conflicted
+++ resolved
@@ -80,26 +80,15 @@
   {
     boolean processedChildren;
 
-<<<<<<< HEAD
-    setupVisitingContext(context);
-    
-=======
     setupFlattenedContext(context, cpContext);
 
->>>>>>> ede3bb88
     try
     {
       // Mimic what would normally happen in the non-flattening case for encodeBegin():
       __processFlattenedChildrenBegin();
-<<<<<<< HEAD
-  
-      setupChildrenVisitingContext(context);
-      
-=======
 
       setupFlattenedChildrenContext(context, cpContext);
 
->>>>>>> ede3bb88
       try
       {
         Runner runner = new IndexedRunner(cpContext)
@@ -108,41 +97,25 @@
           protected void process(UIComponent kid, ComponentProcessingContext cpContext) throws IOException
           {
             kid.pushComponentToEL(context, null);
-<<<<<<< HEAD
-    
-=======
-
->>>>>>> ede3bb88
+
             try
             {
               childProcessor.processComponent(context, cpContext, kid, callbackContext);
             }
             finally
             {
-<<<<<<< HEAD
-              kid.popComponentFromEL(context);         
-            }
-          }
-        };
-        
-=======
               kid.popComponentFromEL(context);
             }
           }
         };
 
->>>>>>> ede3bb88
         processedChildren = runner.run();
         Exception exp = runner.getException();
         if (exp != null)
         {
           if (exp instanceof RuntimeException)
             throw (RuntimeException) exp;
-<<<<<<< HEAD
-    
-=======
-
->>>>>>> ede3bb88
+
           if (exp instanceof IOException)
             throw (IOException) exp;
           throw new IllegalStateException(exp);
@@ -150,20 +123,12 @@
       }
       finally
       {
-<<<<<<< HEAD
-        tearDownChildrenVisitingContext(context);
-=======
         tearDownFlattenedChildrenContext(context, cpContext);
->>>>>>> ede3bb88
       }
     }
     finally
     {
-<<<<<<< HEAD
-      tearDownVisitingContext(context);
-=======
       tearDownFlattenedContext(context, cpContext);
->>>>>>> ede3bb88
     }
 
     return processedChildren;
