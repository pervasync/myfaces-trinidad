--- conflicted
+++ resolved
@@ -23,11 +23,7 @@
   <parent>
     <groupId>org.apache.myfaces.trinidad</groupId>
     <artifactId>trinidad</artifactId>
-<<<<<<< HEAD
-    <version>1.2.14-SNAPSHOT</version>
-=======
     <version>2.0.0.2-SNAPSHOT</version>
->>>>>>> 565c0118
   </parent>
   <artifactId>trinidad-partial-lifecycle</artifactId>
   <name>Apache MyFaces Trinidad Partial Lifecycle</name>
