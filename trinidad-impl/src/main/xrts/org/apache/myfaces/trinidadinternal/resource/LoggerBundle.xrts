--- conflicted
+++ resolved
@@ -1089,8 +1089,6 @@
 <resource key="INVALID_LOCALE_VARIANT_HAS_SLASH">Invalid variant for Locale identifier {0} - cannot contain slashes to avoid XSS attack. Will use empty string for variant.</resource>
 
 <resource key="COULD_NOT_DELETE_FILE">Could not delete the file {0}</resource>
-<<<<<<< HEAD
-=======
 
 <!-- UNEXPECTED_STATE -->
 <resource key="UNEXPECTED_STATE">IState must be an instance of StateManager.SerializedView or an Object array of length 2.</resource>
@@ -1098,5 +1096,4 @@
 <!-- PARTIAL_STATE_SAVING_NOT_SUPPORTED -->
 <resource key="PARTIAL_STATE_SAVING_NOT_SUPPORTED">Partial state saving is not yet supported. Please set context-param javax.faces.PARTIAL_STATE_SAVING to false in your web.xml.</resource>
 
->>>>>>> 565c0118
 </resources>