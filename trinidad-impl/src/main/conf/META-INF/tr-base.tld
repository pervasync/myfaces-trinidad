<?xml version = "1.0" ?>
<!--
    Licensed to the Apache Software Foundation (ASF) under one
    or more contributor license agreements.  See the NOTICE file
    distributed with this work for additional information
    regarding copyright ownership.  The ASF licenses this file
    to you under the Apache License, Version 2.0 (the
    "License"); you may not use this file except in compliance
    with the License.  You may obtain a copy of the License at

    http://www.apache.org/licenses/LICENSE-2.0

    Unless required by applicable law or agreed to in writing,
    software distributed under the License is distributed on an
    "AS IS" BASIS, WITHOUT WARRANTIES OR CONDITIONS OF ANY
    KIND, either express or implied.  See the License for the
    specific language governing permissions and limitations
    under the License.
	   
-->
<taglib
  xmlns="http://java.sun.com/xml/ns/javaee"
  xmlns:xsi="http://www.w3.org/2001/XMLSchema-instance"
  xsi:schemaLocation="http://java.sun.com/xml/ns/javaee/web-jsptaglibrary_2_1.xsd"
  version="2.1">

  <display-name>Apache Trinidad Core</display-name>    
<<<<<<< HEAD
  <tlib-version>1.2.14</tlib-version>
=======
  <tlib-version>2.0.0</tlib-version>
>>>>>>> 565c0118
  <short-name>tr</short-name>
  <uri>http://myfaces.apache.org/trinidad</uri>
  <listener>
    <listener-class>org.apache.myfaces.trinidadinternal.webapp.TrinidadListenerImpl</listener-class>
  </listener>

   <tag>
      <description>
The forEach tag is a replacement for the JSTL &amp;lt;c:forEach&amp;gt; tag. 
As of JSF 1.2/JSP 2.1/JSTL 1.2, the regular &amp;lt;c:forEach&amp;gt; tag
does work with JSF components.  However, it does not support varStatus
with JSF!  (Unlike c:forEach, tr:forEach doesn't currently support anything
for "items" other than arrays and lists.)
      </description>
      <name>forEach</name>
      <tag-class>org.apache.myfaces.trinidadinternal.taglib.ForEachTag</tag-class>
      <body-content>JSP</body-content>

      <attribute>
        <description>
          the items over which iteration takes place 
        </description>
        <name>items</name>
        <deferred-value/>
      </attribute>

      <attribute>
        <description>
          the name of the variable to expose
        </description>
        <name>var</name>
        <rtexprvalue>false</rtexprvalue>
      </attribute>

      <attribute>
        <description>
          Name of the exported scoped variable for the
          status of the iteration.
        </description>
        <name>varStatus</name>
        <rtexprvalue>false</rtexprvalue>
      </attribute>

      <attribute>
        <description>
          the beginning index 
        </description>
        <name>begin</name>
        <deferred-value>
          <type>java.lang.Integer</type>
        </deferred-value>
      </attribute>

      <attribute>
        <description>
          the ending index 
        </description>
        <name>end</name>
        <deferred-value>
          <type>java.lang.Integer</type>
        </deferred-value>
      </attribute>

      <attribute>
        <description>
          the number of steps per iteration
        </description>
        <name>step</name>
        <deferred-value>
          <type>java.lang.Integer</type>
        </deferred-value>
      </attribute>

   </tag>

   <tag>
      <description>
        The setActionListener tag provides a declarative syntax for assigning values before an action fires
      </description>

      <name>setActionListener</name>
      <tag-class>org.apache.myfaces.trinidadinternal.taglib.listener.SetActionListenerTag</tag-class>
      <body-content>empty</body-content>
      <attribute>
        <description>
          the target for the value;  must be an EL expression
        </description>
        <name>to</name>
        <required>true</required>
        <deferred-value/>
      </attribute>

      <attribute>
        <description>
          the source of the value;  can be an EL expression or a constant value
        </description>
        <name>from</name>
        <required>true</required>
        <deferred-value/>
      </attribute>
   </tag>

   <tag>
      <name>fileDownloadActionListener</name>
      <tag-class>org.apache.myfaces.trinidadinternal.taglib.listener.FileDownloadActionListenerTag</tag-class>
      <body-content>empty</body-content>
      <description>
        The fileDownloadActionListener tag provides a declarative syntax for downloading files to a user from a command component.
      </description>

      <attribute>
        <description>
          the content or mime type of the file - e.g., text/html or application/pdf
        </description>
        <name>contentType</name>
        <deferred-value/>
      </attribute>

      <attribute>
        <description>
          the desired or proposed filename.  If set, the user will typically be presented with a "Save File" dialog, though this is ultimately at the descretion of the user agent.
        </description>
        <name>filename</name>
        <deferred-value/>
      </attribute>

      <attribute>
        <description>
          an EL binding to the method that will deliver the file contents.  The method must take two parameters, a FacesContext and an OutputStream.
        </description>
        <name>method</name>
        <required>true</required>
        <deferred-method>
          <method-signature>void myMethod(javax.faces.context.FacesContext, java.io.OutputStream)</method-signature>
        </deferred-method>
      </attribute>
   </tag>

   <tag>
      <description>
        The returnActionListener tag is a declarative way to allow an action source to return 
        a value from a dialog or process.
      </description>
      <name>returnActionListener</name>
      <tag-class>org.apache.myfaces.trinidadinternal.taglib.listener.ReturnActionListenerTag</tag-class>
      <body-content>empty</body-content>

      <attribute>
        <description>
          The value to return as the dialog/process result.
          This can be an EL expression or a constant value.
        </description>
        <name>value</name>
        <deferred-value/>
      </attribute>
   </tag>


   <tag>
      <description>
        The resetActionListener tag provides a declarative syntax for resetting values before an action fires
      </description>
      <name>resetActionListener</name>
      <tag-class>org.apache.myfaces.trinidadinternal.taglib.listener.ResetActionListenerTag</tag-class>
      <body-content>empty</body-content>
   </tag>
 
   <tag>
      <description> 

      The componentRef tag adds declarative components onto the current
      component tree. The declarative component is usually defined in a jsp
      file.  It is currently experimental and should not be used by
      developers.

      </description>

      <name>componentRef</name>
      <tag-class>org.apache.myfaces.trinidadinternal.taglib.ComponentRefTag</tag-class>
      <body-content>JSP</body-content>
      <attribute>
        <description>
Identifies which declarative component to use. 
All the available components must be
declared in a region-metadata.xml file.
        </description>
        <name>componentType</name>
        <required>true</required>
        <deferred-value/>
      </attribute>

      <attribute>
        <description>
          This ID must be unique within this page. 
        </description>
        <name>id</name>
        <required>true</required>
      </attribute>

      <attribute>
        <description>
          A value to pass to the component definition.
        </description>
        <name>value</name>
        <required>false</required>
        <deferred-value/>
      </attribute>

      <attribute>
        <description>
          Whether or not this component is rendered.
        </description>
        <name>rendered</name>
        <required>false</required>
        <deferred-value/>
      </attribute>

   </tag>


    <tag>
      <description>
        The componentDef tag is used to define a component. Its primary purpose
is defining a "var" property so that the definition can refer to attributes
on this component's usage.
      </description>
      <name>componentDef</name>   
      <tag-class>org.apache.myfaces.trinidadinternal.taglib.ComponentDefTag</tag-class>
      <body-content>JSP</body-content>
      <attribute>
        <description>
          the variable name to use when referencing attributes, that may be set
          on this new component.
        </description>
        <name>var</name>
        <rtexprvalue>false</rtexprvalue>
      </attribute>
    </tag>        


    <tag>
      <description>
        The facetRef tag is used to copy facets from a component
        and paste them into its
        definition. This tag may only be used within an &lt;tr:componentDef&gt;
        tag.
        Each facet may be used only once within each 
        &lt;tr:componentDef&gt;. In other words, a single facet cannot be
        used more than once.
      </description>
      <name>facetRef</name>   
      <tag-class>org.apache.myfaces.trinidadinternal.taglib.FacetRefTag</tag-class>
      <body-content>JSP</body-content>
      <attribute>
        <description>
          the facet name to copy
        </description>
        <name>facetName</name>
        <rtexprvalue>false</rtexprvalue>
      </attribute>
    </tag>        

</taglib>
<|MERGE_RESOLUTION|>--- conflicted
+++ resolved
@@ -1,295 +1,291 @@
-<?xml version = "1.0" ?>
-<!--
-    Licensed to the Apache Software Foundation (ASF) under one
-    or more contributor license agreements.  See the NOTICE file
-    distributed with this work for additional information
-    regarding copyright ownership.  The ASF licenses this file
-    to you under the Apache License, Version 2.0 (the
-    "License"); you may not use this file except in compliance
-    with the License.  You may obtain a copy of the License at
-
-    http://www.apache.org/licenses/LICENSE-2.0
-
-    Unless required by applicable law or agreed to in writing,
-    software distributed under the License is distributed on an
-    "AS IS" BASIS, WITHOUT WARRANTIES OR CONDITIONS OF ANY
-    KIND, either express or implied.  See the License for the
-    specific language governing permissions and limitations
-    under the License.
-	   
--->
-<taglib
-  xmlns="http://java.sun.com/xml/ns/javaee"
-  xmlns:xsi="http://www.w3.org/2001/XMLSchema-instance"
-  xsi:schemaLocation="http://java.sun.com/xml/ns/javaee/web-jsptaglibrary_2_1.xsd"
-  version="2.1">
-
-  <display-name>Apache Trinidad Core</display-name>    
-<<<<<<< HEAD
-  <tlib-version>1.2.14</tlib-version>
-=======
-  <tlib-version>2.0.0</tlib-version>
->>>>>>> 565c0118
-  <short-name>tr</short-name>
-  <uri>http://myfaces.apache.org/trinidad</uri>
-  <listener>
-    <listener-class>org.apache.myfaces.trinidadinternal.webapp.TrinidadListenerImpl</listener-class>
-  </listener>
-
-   <tag>
-      <description>
-The forEach tag is a replacement for the JSTL &amp;lt;c:forEach&amp;gt; tag. 
-As of JSF 1.2/JSP 2.1/JSTL 1.2, the regular &amp;lt;c:forEach&amp;gt; tag
-does work with JSF components.  However, it does not support varStatus
-with JSF!  (Unlike c:forEach, tr:forEach doesn't currently support anything
-for "items" other than arrays and lists.)
-      </description>
-      <name>forEach</name>
-      <tag-class>org.apache.myfaces.trinidadinternal.taglib.ForEachTag</tag-class>
-      <body-content>JSP</body-content>
-
-      <attribute>
-        <description>
-          the items over which iteration takes place 
-        </description>
-        <name>items</name>
-        <deferred-value/>
-      </attribute>
-
-      <attribute>
-        <description>
-          the name of the variable to expose
-        </description>
-        <name>var</name>
-        <rtexprvalue>false</rtexprvalue>
-      </attribute>
-
-      <attribute>
-        <description>
-          Name of the exported scoped variable for the
-          status of the iteration.
-        </description>
-        <name>varStatus</name>
-        <rtexprvalue>false</rtexprvalue>
-      </attribute>
-
-      <attribute>
-        <description>
-          the beginning index 
-        </description>
-        <name>begin</name>
-        <deferred-value>
-          <type>java.lang.Integer</type>
-        </deferred-value>
-      </attribute>
-
-      <attribute>
-        <description>
-          the ending index 
-        </description>
-        <name>end</name>
-        <deferred-value>
-          <type>java.lang.Integer</type>
-        </deferred-value>
-      </attribute>
-
-      <attribute>
-        <description>
-          the number of steps per iteration
-        </description>
-        <name>step</name>
-        <deferred-value>
-          <type>java.lang.Integer</type>
-        </deferred-value>
-      </attribute>
-
-   </tag>
-
-   <tag>
-      <description>
-        The setActionListener tag provides a declarative syntax for assigning values before an action fires
-      </description>
-
-      <name>setActionListener</name>
-      <tag-class>org.apache.myfaces.trinidadinternal.taglib.listener.SetActionListenerTag</tag-class>
-      <body-content>empty</body-content>
-      <attribute>
-        <description>
-          the target for the value;  must be an EL expression
-        </description>
-        <name>to</name>
-        <required>true</required>
-        <deferred-value/>
-      </attribute>
-
-      <attribute>
-        <description>
-          the source of the value;  can be an EL expression or a constant value
-        </description>
-        <name>from</name>
-        <required>true</required>
-        <deferred-value/>
-      </attribute>
-   </tag>
-
-   <tag>
-      <name>fileDownloadActionListener</name>
-      <tag-class>org.apache.myfaces.trinidadinternal.taglib.listener.FileDownloadActionListenerTag</tag-class>
-      <body-content>empty</body-content>
-      <description>
-        The fileDownloadActionListener tag provides a declarative syntax for downloading files to a user from a command component.
-      </description>
-
-      <attribute>
-        <description>
-          the content or mime type of the file - e.g., text/html or application/pdf
-        </description>
-        <name>contentType</name>
-        <deferred-value/>
-      </attribute>
-
-      <attribute>
-        <description>
-          the desired or proposed filename.  If set, the user will typically be presented with a "Save File" dialog, though this is ultimately at the descretion of the user agent.
-        </description>
-        <name>filename</name>
-        <deferred-value/>
-      </attribute>
-
-      <attribute>
-        <description>
-          an EL binding to the method that will deliver the file contents.  The method must take two parameters, a FacesContext and an OutputStream.
-        </description>
-        <name>method</name>
-        <required>true</required>
-        <deferred-method>
-          <method-signature>void myMethod(javax.faces.context.FacesContext, java.io.OutputStream)</method-signature>
-        </deferred-method>
-      </attribute>
-   </tag>
-
-   <tag>
-      <description>
-        The returnActionListener tag is a declarative way to allow an action source to return 
-        a value from a dialog or process.
-      </description>
-      <name>returnActionListener</name>
-      <tag-class>org.apache.myfaces.trinidadinternal.taglib.listener.ReturnActionListenerTag</tag-class>
-      <body-content>empty</body-content>
-
-      <attribute>
-        <description>
-          The value to return as the dialog/process result.
-          This can be an EL expression or a constant value.
-        </description>
-        <name>value</name>
-        <deferred-value/>
-      </attribute>
-   </tag>
-
-
-   <tag>
-      <description>
-        The resetActionListener tag provides a declarative syntax for resetting values before an action fires
-      </description>
-      <name>resetActionListener</name>
-      <tag-class>org.apache.myfaces.trinidadinternal.taglib.listener.ResetActionListenerTag</tag-class>
-      <body-content>empty</body-content>
-   </tag>
- 
-   <tag>
-      <description> 
-
-      The componentRef tag adds declarative components onto the current
-      component tree. The declarative component is usually defined in a jsp
-      file.  It is currently experimental and should not be used by
-      developers.
-
-      </description>
-
-      <name>componentRef</name>
-      <tag-class>org.apache.myfaces.trinidadinternal.taglib.ComponentRefTag</tag-class>
-      <body-content>JSP</body-content>
-      <attribute>
-        <description>
-Identifies which declarative component to use. 
-All the available components must be
-declared in a region-metadata.xml file.
-        </description>
-        <name>componentType</name>
-        <required>true</required>
-        <deferred-value/>
-      </attribute>
-
-      <attribute>
-        <description>
-          This ID must be unique within this page. 
-        </description>
-        <name>id</name>
-        <required>true</required>
-      </attribute>
-
-      <attribute>
-        <description>
-          A value to pass to the component definition.
-        </description>
-        <name>value</name>
-        <required>false</required>
-        <deferred-value/>
-      </attribute>
-
-      <attribute>
-        <description>
-          Whether or not this component is rendered.
-        </description>
-        <name>rendered</name>
-        <required>false</required>
-        <deferred-value/>
-      </attribute>
-
-   </tag>
-
-
-    <tag>
-      <description>
-        The componentDef tag is used to define a component. Its primary purpose
-is defining a "var" property so that the definition can refer to attributes
-on this component's usage.
-      </description>
-      <name>componentDef</name>   
-      <tag-class>org.apache.myfaces.trinidadinternal.taglib.ComponentDefTag</tag-class>
-      <body-content>JSP</body-content>
-      <attribute>
-        <description>
-          the variable name to use when referencing attributes, that may be set
-          on this new component.
-        </description>
-        <name>var</name>
-        <rtexprvalue>false</rtexprvalue>
-      </attribute>
-    </tag>        
-
-
-    <tag>
-      <description>
-        The facetRef tag is used to copy facets from a component
-        and paste them into its
-        definition. This tag may only be used within an &lt;tr:componentDef&gt;
-        tag.
-        Each facet may be used only once within each 
-        &lt;tr:componentDef&gt;. In other words, a single facet cannot be
-        used more than once.
-      </description>
-      <name>facetRef</name>   
-      <tag-class>org.apache.myfaces.trinidadinternal.taglib.FacetRefTag</tag-class>
-      <body-content>JSP</body-content>
-      <attribute>
-        <description>
-          the facet name to copy
-        </description>
-        <name>facetName</name>
-        <rtexprvalue>false</rtexprvalue>
-      </attribute>
-    </tag>        
-
-</taglib>
+<?xml version = "1.0" ?>
+<!--
+    Licensed to the Apache Software Foundation (ASF) under one
+    or more contributor license agreements.  See the NOTICE file
+    distributed with this work for additional information
+    regarding copyright ownership.  The ASF licenses this file
+    to you under the Apache License, Version 2.0 (the
+    "License"); you may not use this file except in compliance
+    with the License.  You may obtain a copy of the License at
+
+    http://www.apache.org/licenses/LICENSE-2.0
+
+    Unless required by applicable law or agreed to in writing,
+    software distributed under the License is distributed on an
+    "AS IS" BASIS, WITHOUT WARRANTIES OR CONDITIONS OF ANY
+    KIND, either express or implied.  See the License for the
+    specific language governing permissions and limitations
+    under the License.
+	   
+-->
+<taglib
+  xmlns="http://java.sun.com/xml/ns/javaee"
+  xmlns:xsi="http://www.w3.org/2001/XMLSchema-instance"
+  xsi:schemaLocation="http://java.sun.com/xml/ns/javaee/web-jsptaglibrary_2_1.xsd"
+  version="2.1">
+
+  <display-name>Apache Trinidad Core</display-name>    
+  <tlib-version>2.0.0</tlib-version>
+  <short-name>tr</short-name>
+  <uri>http://myfaces.apache.org/trinidad</uri>
+  <listener>
+    <listener-class>org.apache.myfaces.trinidadinternal.webapp.TrinidadListenerImpl</listener-class>
+  </listener>
+
+   <tag>
+      <description>
+The forEach tag is a replacement for the JSTL &amp;lt;c:forEach&amp;gt; tag. 
+As of JSF 1.2/JSP 2.1/JSTL 1.2, the regular &amp;lt;c:forEach&amp;gt; tag
+does work with JSF components.  However, it does not support varStatus
+with JSF!  (Unlike c:forEach, tr:forEach doesn't currently support anything
+for "items" other than arrays and lists.)
+      </description>
+      <name>forEach</name>
+      <tag-class>org.apache.myfaces.trinidadinternal.taglib.ForEachTag</tag-class>
+      <body-content>JSP</body-content>
+
+      <attribute>
+        <description>
+          the items over which iteration takes place 
+        </description>
+        <name>items</name>
+        <deferred-value/>
+      </attribute>
+
+      <attribute>
+        <description>
+          the name of the variable to expose
+        </description>
+        <name>var</name>
+        <rtexprvalue>false</rtexprvalue>
+      </attribute>
+
+      <attribute>
+        <description>
+          Name of the exported scoped variable for the
+          status of the iteration.
+        </description>
+        <name>varStatus</name>
+        <rtexprvalue>false</rtexprvalue>
+      </attribute>
+
+      <attribute>
+        <description>
+          the beginning index 
+        </description>
+        <name>begin</name>
+        <deferred-value>
+          <type>java.lang.Integer</type>
+        </deferred-value>
+      </attribute>
+
+      <attribute>
+        <description>
+          the ending index 
+        </description>
+        <name>end</name>
+        <deferred-value>
+          <type>java.lang.Integer</type>
+        </deferred-value>
+      </attribute>
+
+      <attribute>
+        <description>
+          the number of steps per iteration
+        </description>
+        <name>step</name>
+        <deferred-value>
+          <type>java.lang.Integer</type>
+        </deferred-value>
+      </attribute>
+
+   </tag>
+
+   <tag>
+      <description>
+        The setActionListener tag provides a declarative syntax for assigning values before an action fires
+      </description>
+
+      <name>setActionListener</name>
+      <tag-class>org.apache.myfaces.trinidadinternal.taglib.listener.SetActionListenerTag</tag-class>
+      <body-content>empty</body-content>
+      <attribute>
+        <description>
+          the target for the value;  must be an EL expression
+        </description>
+        <name>to</name>
+        <required>true</required>
+        <deferred-value/>
+      </attribute>
+
+      <attribute>
+        <description>
+          the source of the value;  can be an EL expression or a constant value
+        </description>
+        <name>from</name>
+        <required>true</required>
+        <deferred-value/>
+      </attribute>
+   </tag>
+
+   <tag>
+      <name>fileDownloadActionListener</name>
+      <tag-class>org.apache.myfaces.trinidadinternal.taglib.listener.FileDownloadActionListenerTag</tag-class>
+      <body-content>empty</body-content>
+      <description>
+        The fileDownloadActionListener tag provides a declarative syntax for downloading files to a user from a command component.
+      </description>
+
+      <attribute>
+        <description>
+          the content or mime type of the file - e.g., text/html or application/pdf
+        </description>
+        <name>contentType</name>
+        <deferred-value/>
+      </attribute>
+
+      <attribute>
+        <description>
+          the desired or proposed filename.  If set, the user will typically be presented with a "Save File" dialog, though this is ultimately at the descretion of the user agent.
+        </description>
+        <name>filename</name>
+        <deferred-value/>
+      </attribute>
+
+      <attribute>
+        <description>
+          an EL binding to the method that will deliver the file contents.  The method must take two parameters, a FacesContext and an OutputStream.
+        </description>
+        <name>method</name>
+        <required>true</required>
+        <deferred-method>
+          <method-signature>void myMethod(javax.faces.context.FacesContext, java.io.OutputStream)</method-signature>
+        </deferred-method>
+      </attribute>
+   </tag>
+
+   <tag>
+      <description>
+        The returnActionListener tag is a declarative way to allow an action source to return 
+        a value from a dialog or process.
+      </description>
+      <name>returnActionListener</name>
+      <tag-class>org.apache.myfaces.trinidadinternal.taglib.listener.ReturnActionListenerTag</tag-class>
+      <body-content>empty</body-content>
+
+      <attribute>
+        <description>
+          The value to return as the dialog/process result.
+          This can be an EL expression or a constant value.
+        </description>
+        <name>value</name>
+        <deferred-value/>
+      </attribute>
+   </tag>
+
+
+   <tag>
+      <description>
+        The resetActionListener tag provides a declarative syntax for resetting values before an action fires
+      </description>
+      <name>resetActionListener</name>
+      <tag-class>org.apache.myfaces.trinidadinternal.taglib.listener.ResetActionListenerTag</tag-class>
+      <body-content>empty</body-content>
+   </tag>
+ 
+   <tag>
+      <description> 
+
+      The componentRef tag adds declarative components onto the current
+      component tree. The declarative component is usually defined in a jsp
+      file.  It is currently experimental and should not be used by
+      developers.
+
+      </description>
+
+      <name>componentRef</name>
+      <tag-class>org.apache.myfaces.trinidadinternal.taglib.ComponentRefTag</tag-class>
+      <body-content>JSP</body-content>
+      <attribute>
+        <description>
+Identifies which declarative component to use. 
+All the available components must be
+declared in a region-metadata.xml file.
+        </description>
+        <name>componentType</name>
+        <required>true</required>
+        <deferred-value/>
+      </attribute>
+
+      <attribute>
+        <description>
+          This ID must be unique within this page. 
+        </description>
+        <name>id</name>
+        <required>true</required>
+      </attribute>
+
+      <attribute>
+        <description>
+          A value to pass to the component definition.
+        </description>
+        <name>value</name>
+        <required>false</required>
+        <deferred-value/>
+      </attribute>
+
+      <attribute>
+        <description>
+          Whether or not this component is rendered.
+        </description>
+        <name>rendered</name>
+        <required>false</required>
+        <deferred-value/>
+      </attribute>
+
+   </tag>
+
+
+    <tag>
+      <description>
+        The componentDef tag is used to define a component. Its primary purpose
+is defining a "var" property so that the definition can refer to attributes
+on this component's usage.
+      </description>
+      <name>componentDef</name>   
+      <tag-class>org.apache.myfaces.trinidadinternal.taglib.ComponentDefTag</tag-class>
+      <body-content>JSP</body-content>
+      <attribute>
+        <description>
+          the variable name to use when referencing attributes, that may be set
+          on this new component.
+        </description>
+        <name>var</name>
+        <rtexprvalue>false</rtexprvalue>
+      </attribute>
+    </tag>        
+
+
+    <tag>
+      <description>
+        The facetRef tag is used to copy facets from a component
+        and paste them into its
+        definition. This tag may only be used within an &lt;tr:componentDef&gt;
+        tag.
+        Each facet may be used only once within each 
+        &lt;tr:componentDef&gt;. In other words, a single facet cannot be
+        used more than once.
+      </description>
+      <name>facetRef</name>   
+      <tag-class>org.apache.myfaces.trinidadinternal.taglib.FacetRefTag</tag-class>
+      <body-content>JSP</body-content>
+      <attribute>
+        <description>
+          the facet name to copy
+        </description>
+        <name>facetName</name>
+        <rtexprvalue>false</rtexprvalue>
+      </attribute>
+    </tag>        
+
+</taglib>