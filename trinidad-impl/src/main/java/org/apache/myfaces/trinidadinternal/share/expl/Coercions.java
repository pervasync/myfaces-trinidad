--- conflicted
+++ resolved
@@ -582,10 +582,6 @@
     }
 
     private String _toString;
-<<<<<<< HEAD
-
-=======
->>>>>>> 565c0118
     private static final long serialVersionUID = 1L;
   }
 
