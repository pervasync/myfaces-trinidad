--- conflicted
+++ resolved
@@ -53,60 +53,9 @@
     if (application == null)
     {
       // Either a new or an invalid browser
-<<<<<<< HEAD
-      assert false:"Invalid browser name: " + browserName;
-    }
-
-    return browser;
-  }
-
-  /**
-   * Returns the name of the specified browser id
-   */
-  public static String getBrowserName(int browser)
-  {
-    String name = null;
-
-    switch (browser)
-    {
-    case TrinidadAgent.APPLICATION_NETSCAPE:
-      name = _BROWSER_NETSCAPE;
-      break;
-    case TrinidadAgent.APPLICATION_IEXPLORER:
-      name = _BROWSER_IE;
-      break;
-    case TrinidadAgent.APPLICATION_GECKO:
-      name = _BROWSER_GECKO;
-      break;
-    case TrinidadAgent.APPLICATION_ICE:
-      name = _BROWSER_ICE;
-      break;
-    case TrinidadAgent.APPLICATION_SAFARI:
-      name = _BROWSER_WEBKIT;
-      break;
-    case TrinidadAgent.APPLICATION_BLACKBERRY:
-      name = _BROWSER_BLACKBERRY;
-      break;
-    case TrinidadAgent.APPLICATION_NOKIA_S60:
-      name = _BROWSER_NOKIA_S60;
-      break;
-    case TrinidadAgent.APPLICATION_GENERICPDA:
-      name = _BROWSER_GENERICPDA;
-      break;
-    case TrinidadAgent.APPLICATION_EMAIL:
-      name = _BROWSER_EMAIL;
-      break;
-    case TrinidadAgent.APPLICATION_UNKNOWN:
-      // This case is only here to avoid the default assertion
-      break;
-    default:
-      // New or invalid browser id
-      assert false:"Invalid browser id: " +browser;
-=======
       assert false:"Invalid browser name: " + agentName;
       
       application = TrinidadAgent.Application.UNKNOWN;
->>>>>>> 20fdda33
     }
                                          
     return application;
