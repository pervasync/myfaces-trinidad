/*
 *  Licensed to the Apache Software Foundation (ASF) under one
 *  or more contributor license agreements.  See the NOTICE file
 *  distributed with this work for additional information
 *  regarding copyright ownership.  The ASF licenses this file
 *  to you under the Apache License, Version 2.0 (the
 *  "License"); you may not use this file except in compliance
 *  with the License.  You may obtain a copy of the License at
 *
 *  http://www.apache.org/licenses/LICENSE-2.0
 *
 *  Unless required by applicable law or agreed to in writing,
 *  software distributed under the License is distributed on an
 *  "AS IS" BASIS, WITHOUT WARRANTIES OR CONDITIONS OF ANY
 *  KIND, either express or implied.  See the License for the
 *  specific language governing permissions and limitations
 *  under the License.
 */
package org.apache.myfaces.trinidadinternal.renderkit.core.pda;

import java.io.IOException;

import java.util.List;

import javax.faces.component.UIComponent;
import javax.faces.context.FacesContext;
import javax.faces.context.ResponseWriter;

import org.apache.myfaces.trinidad.bean.FacesBean;
import org.apache.myfaces.trinidad.component.CollectionComponent;
import org.apache.myfaces.trinidad.component.UIXColumn;
import org.apache.myfaces.trinidad.component.UIXTable;
import org.apache.myfaces.trinidad.component.core.data.CoreColumn;
import org.apache.myfaces.trinidad.component.core.data.CoreTable;
import org.apache.myfaces.trinidad.context.RenderingContext;
import org.apache.myfaces.trinidad.util.IntegerUtils;
import org.apache.myfaces.trinidadinternal.renderkit.core.xhtml.OutputUtils;
import org.apache.myfaces.trinidadinternal.renderkit.core.xhtml.SkinSelectors;
import org.apache.myfaces.trinidadinternal.renderkit.core.xhtml.TableRenderer;
import org.apache.myfaces.trinidadinternal.renderkit.core.xhtml.XhtmlConstants;
import org.apache.myfaces.trinidadinternal.renderkit.core.xhtml.table.BandingData;
import org.apache.myfaces.trinidadinternal.renderkit.core.xhtml.table.ColumnData;
import org.apache.myfaces.trinidadinternal.renderkit.core.xhtml.table.RenderStage;
import org.apache.myfaces.trinidadinternal.renderkit.core.xhtml.table.RowData;
import org.apache.myfaces.trinidadinternal.renderkit.core.xhtml.table.TableRenderingContext;
import org.apache.myfaces.trinidadinternal.renderkit.core.xhtml.table.TableUtils;


public class PdaTableRenderer extends TableRenderer
{
  /**
   */
  public PdaTableRenderer()
  {
    super(CoreTable.TYPE);
  }

  /**
   * renders attributes on the outermost table element.
   * this includes width, cellpadding, cellspacing, border.
   */
  @Override
  protected void renderTableAttributes(
    FacesContext     context,
    RenderingContext rc,
    UIComponent      component,
    FacesBean        bean,
    Object           cellPadding,
    Object           border
    ) throws IOException
  {
    Object width = getWidth(component, bean);

    // On mobile devices, table width is set to full browser width unless
    // the width is specified.
    if (width == null || width == "")
    {
      width = "100%";
    }


    OutputUtils.renderLayoutTableAttributes(context,
                                            rc,
                                            cellPadding,
                                            "0",    // cell spacing
                                            border,
                                            width); // table width
  }

  @Override
  protected final void renderControlBar(
    FacesContext          context,
    RenderingContext      rc,
    TableRenderingContext tContext,
    UIComponent           component
    ) throws IOException
  {
    UIComponent action = getFacet(component, CoreTable.ACTIONS_FACET);
    boolean tableNotEmpty = !tContext.getRowData().isEmptyTable();
    boolean hasNav = tContext.hasNavigation() && tableNotEmpty;

    if (hasNav || (action != null))
    {
      ResponseWriter writer = context.getResponseWriter();

      // start control bar row
      writer.startElement("tr", null);
      // start control bar
      writer.startElement("td", null);
      renderStyleClass(context, rc,
                       SkinSelectors.AF_TABLE_CONTROL_BAR_TOP_STYLE);

      if (action != null)
      {
        encodeChild(context, action);
        writer.endElement("td");
        writer.endElement("tr");
        writer.startElement("tr", null);
        writer.startElement("td", null);
        renderStyleClass(context, rc,
            SkinSelectors.AF_TABLE_CONTROL_BAR_TOP_STYLE);
      }

      if ( hasNav)
      {
        writer.startElement("div", null);
        /*
          if (arc.isRightToLeft())
            writer.writeAttribute("align", "left", null);
          else
            writer.writeAttribute("align", "right", null);
        */
        // =-=AEW Is "valign" even a real attr for divs???
        writer.writeAttribute("valign", "middle", null);
        delegateRenderer(context, rc, component,
                         getFacesBean(component), getSharedNavBarRenderer());

        writer.endElement("div");
      }

      // end control bar row
      writer.endElement("td");
      writer.endElement("tr");

    }
  }

  @Override
  protected void renderSubControlBar(
    FacesContext          context,
    RenderingContext      rc,
    TableRenderingContext tContext,
    UIComponent           component,
    boolean               isUpper
    ) throws IOException
  {
    // No-op.
  }

  private void _renderEmptyCell(
    FacesContext          context,
    RenderingContext      rc,
    TableRenderingContext tContext,
    boolean               isSelect,
    Object                emptyText
    ) throws IOException
  {
    ResponseWriter writer = context.getResponseWriter();
    writer.startElement("td", null);
    String cellClass = _getCellFormat(tContext, isSelect);
    renderStyleClass(context, rc, cellClass);

    if (emptyText == null)
      emptyText = XhtmlConstants.NBSP_STRING;
    writer.writeText(emptyText, null);

    // end the cell
    writer.endElement("td");
  }

  // render the actual table content, with headers
  @Override
  protected void renderTableContent(
    FacesContext                context,
    final RenderingContext      rc,
    final TableRenderingContext tContext,
    final UIComponent           component
    ) throws IOException
  {
    ResponseWriter writer = context.getResponseWriter();
    FacesBean bean = getFacesBean(component);
    //
    // no nested tables, so end the previous table and start a
    // new one
    //
    writer.endElement("table");


    //
    // start the content table with the same attributes as the title table
    //
    writer.startElement("table", component);
    renderTableAttributes(context, rc, component, bean,
                          "2", "1");

    //
    // write out the grid color as the border color for the grid lines
    // and border of the table
    //
    renderStyleClass(context, rc, SkinSelectors.AF_TABLE_CONTENT_STYLE);

    //
    // 1. Gather all the data we need to render
    //

    final RowData rowData = tContext.getRowData();
    boolean isEmptyTable      = rowData.isEmptyTable();
    final UIComponent detail = tContext.getDetail();

    //
    // 2. Render the top / column header
    //
    _renderTableHeader(context, rc, tContext, component);

    // render the column header
    if (tContext.hasColumnHeaders())
      _renderColumnHeader(context, rc, tContext, component);

    //
    // 3. Render each row
    //

    ColumnData colData = tContext.getColumnData();
    final RenderStage renderStage = tContext.getRenderStage();

    renderStage.setStage(RenderStage.DATA_STAGE);


    // use the special response writer in our data section that
    // defaults data cells with no data to <br>
    //tContext.setDataResponseWriterUsed(true);
    int physicalCol = 0;

    if (isEmptyTable)
    {
      writer.startElement("tr", null);
      if (tContext.hasSelection())
      {
        colData.setColumnIndex(physicalCol++, ColumnData.SPECIAL_COLUMN_INDEX);
        _renderEmptyCell(context, rc, tContext, true, null);
      }

      // render detail control (hide/show for the row)
      if (detail != null)
      {
        colData.setColumnIndex(physicalCol++, ColumnData.SPECIAL_COLUMN_INDEX);
        _renderEmptyCell(context, rc, tContext, true, null);
      }

      int objectNameColumnIndex = colData.getObjectNameColumnIndex();
      if (objectNameColumnIndex < physicalCol)
        objectNameColumnIndex = physicalCol;
      for (int columns = colData.getColumnCount(); physicalCol < columns;)
      {
        colData.setColumnIndex(physicalCol, ColumnData.SPECIAL_COLUMN_INDEX);

        final Object emptyText;
        if (objectNameColumnIndex == physicalCol)
        {
          emptyText = getEmptyText(component, bean);
        }
        else
        {
          emptyText =  null;
        }

        _renderEmptyCell(context, rc, tContext, false, //isSelect
                         emptyText);
        physicalCol++;
      }
      writer.endElement("tr");
    }
    else //not an empty table
    {
      TableUtils.RowLoop loop = new TableUtils.RowLoop()
        {
          @Override
          protected void processRowImpl(FacesContext fc, CollectionComponent tableBase)
            throws IOException
          {
            ResponseWriter rw = fc.getResponseWriter();
            // compute all the rowSpans for the current row:
            rowData.setCurrentRowSpan(-1); //reset
            renderStage.setStage(RenderStage.START_ROW_STAGE);
            renderSingleRow(fc, rc, tContext, component);
            renderStage.setStage(RenderStage.DATA_STAGE);
            // render each of the individual rows in the rowSpan:
            for(int i=0, sz=rowData.getCurrentRowSpan(); i<sz; i++)
            {
              // start the row
              rw.startElement("tr", null);
              renderSingleRow(fc, rc, tContext, component);
              rowData.incCurrentSubRow();
              // end the row
              rw.endElement("tr");
            }

            // if necessary, render a detail row
            if ((detail != null) &&
                ((UIXTable) tableBase).getDisclosedRowKeys().isContained())
            {
              renderStage.setStage(RenderStage.DETAIL_ROW_STAGE);

              rw.startElement("tr", null);
              rw.startElement("td", null);
              rw.writeAttribute("colspan",
                                IntegerUtils.getString(tContext.getActualColumnCount()),
                                null);

<<<<<<< HEAD
              // out.writeAttribute(CLASS_ATTRIBUTE, TABLE_DETAIL_STYLE);
=======
              renderStyleClass(fc, rc, SkinSelectors.AF_TABLE_DETAIL_STYLE);
>>>>>>> 20fdda33

              encodeChild(fc, detail);

              rw.endElement("td");
              rw.endElement("tr");

              // restore the data stage
              renderStage.setStage(RenderStage.DATA_STAGE);
            }

          }
        };
      loop.run(context, tContext.getCollectionComponent());
    }
    // render the column footer
    _renderColumnFooter(context,rc,tContext,component);

    // we're done with the defaulting data response writer
    //context.setDataResponseWriterUsed(false);
  }

  @SuppressWarnings("unchecked")
  private void _renderColumnFooter(
    FacesContext          context,
    RenderingContext      rc,
    TableRenderingContext tContext,
    UIComponent           component
    ) throws IOException
  {
    tContext.getRenderStage().setStage(RenderStage.COLUMN_FOOTER_STAGE);
    final ColumnData colData = tContext.getColumnData();
    UIComponent footer = getFacet(component, CoreTable.FOOTER_FACET);
    if (footer != null)
    {
      ResponseWriter writer = context.getResponseWriter();
      writer.startElement(XhtmlConstants.TABLE_ROW_ELEMENT, null);
      /*  boolean useScroll = (getHeight(getFacesBean(component)) != null) && isIE(arc);
     if (useScroll)
     {
       writer.writeAttribute("style", "position:relative;"+
                                      "bottom:expression("+
                                       "this.offsetParent.scrollHeight-this.offsetParent.scrollTop-"+
                                       "this.offsetParent.clientHeight+1);" +
                                      "left:-1px", null);
     }
  */
      writer.startElement(XhtmlConstants.TABLE_HEADER_ELEMENT, null);
      // total rows may need an ID. see bug 3211593:
      /* Need new scheme for generateUniqueId()?
     String rowID = XhtmlLafUtils.generateUniqueID(tContext);
     writer.writeAttribute(XhtmlLafConstants.ID_ATTRIBUTE, rowID, null);
     tContext.getRowData().setCurrentRowHeaderID(rowID);
     */
      final int firstFooterPhysicalIndex =
        colData.getPhysicalIndexOfFirstFooter();
      final int colSpan =
        (firstFooterPhysicalIndex > 0)? firstFooterPhysicalIndex:
        tContext.getActualColumnCount();
      writer.writeAttribute(XhtmlConstants.COLSPAN_ATTRIBUTE,
          IntegerUtils.getString(colSpan), null);
      renderStyleClass(context, rc,
          SkinSelectors.AF_TABLE_COLUMN_FOOTER_STYLE);
      encodeChild(context, footer);
      writer.endElement(XhtmlConstants.TABLE_HEADER_ELEMENT);
      if (firstFooterPhysicalIndex > 0)
      {
        colData.setColumnIndex(tContext.getSpecialColumnCount(),
            0) /*logicalColumnIndex*/;

        for (UIComponent child:
          (List<UIComponent>) component.getChildren())
        {
          if (child.isRendered())
          {
            encodeChild(context, child);
          }
        }
      }
      writer.endElement(XhtmlConstants.TABLE_ROW_ELEMENT);
    }
  }

  @Override
  protected final void renderSingleRow(
    FacesContext          context,
    RenderingContext      rc,
    TableRenderingContext tContext,
    UIComponent           component
    ) throws IOException
  {
    int stage = tContext.getRenderStage().getStage();

    switch(stage)
    {
      case RenderStage.COLUMN_HEADER_STAGE:
        return;
      case RenderStage.INITIAL_STAGE:
      case RenderStage.DATA_STAGE:
      case RenderStage.END_STAGE:
      case RenderStage.START_ROW_STAGE:
        break;
      default:
        throw new AssertionError("Bad renderStage:"+stage);
    }

    ColumnData colData = tContext.getColumnData();
    int[] hidden = tContext.getHiddenColumns();
    int columns = tContext.getColumnCount();

    // render the special columns, such as selection and details:
    int physicalColumn = renderSpecialColumns(context,
                                              rc,
                                              tContext,
                                              component,
                                              0);

    for (int currCol = 0; currCol < columns; currCol++)
    {
      if (hidden[currCol] == TableRenderingContext.NORMAL_COLUMN)
      {
        UIComponent child =
          (UIComponent) component.getChildren().get(currCol);
        if (!(child instanceof UIXColumn))
          continue;

        UIXColumn column = (UIXColumn) child;
        boolean isRowHeader = Boolean.TRUE.equals(
            column.getAttributes().get(CoreColumn.ROW_HEADER_KEY.getName()));
        if (!isRowHeader)
        {
          colData.setColumnIndex(physicalColumn,currCol);
          encodeChild(context, column);
          // ColumnBeans automatically increment the physical and logical
          // column indices (these may be increase by more than one, if
          // there are columnGroups). So we must not increment the column
          // indices here
          physicalColumn = colData.getPhysicalColumnIndex();
        }
      }
    }

  }

  // render the complete column header
  private void _renderColumnHeader(
    FacesContext          context,
    RenderingContext      rc,
    TableRenderingContext tContext,
    UIComponent           component
    ) throws IOException
  {
    tContext.getRenderStage().setStage(RenderStage.COLUMN_HEADER_STAGE);

    ResponseWriter writer = context.getResponseWriter();
    ColumnData colData = tContext.getColumnData();
    colData.setRowIndex(0);
    writer.startElement("tr", null);

    int physicalCol = renderSpecialColumns(context, rc, tContext, component, 0);
    int[] hidden = tContext.getHiddenColumns();
    int colCount = component.getChildCount();

    for (int j = 0; j < colCount; j++)
    {
      if (hidden[j] != TableRenderingContext.NORMAL_COLUMN)
        continue;
      UIComponent child =
        (UIComponent) component.getChildren().get(j);
      if (!(child instanceof UIXColumn))
        continue;

      UIXColumn column = (UIXColumn) child;
      boolean isRowHeader = Boolean.TRUE.equals(
        column.getAttributes().get(CoreColumn.ROW_HEADER_KEY.getName()));
      if (!isRowHeader)
      {
        colData.setColumnIndex(physicalCol, j);
        encodeChild(context, column);
        // ColumnBeans automatically increment the physical and logical
        // column indices (these may be increase by more than one, if
        // there are columnGroups). So we must not increment the column
        // indices here
        physicalCol = colData.getPhysicalColumnIndex();
      }
    }

    colData.setRowIndex(-1);

    writer.endElement("tr");
  }

  // get the style class for the current cell
  private String _getCellFormat(
    TableRenderingContext tContext,
    boolean               isSelect
    ) throws IOException
  {
    ColumnData colData = tContext.getColumnData();
    RowData rowData = tContext.getRowData();
    int row = rowData.getRangeIndex();
    int physicalColumn = colData.getPhysicalColumnIndex();
    int logicalColumn = colData.getLogicalColumnIndex();

    BandingData bandingData = tContext.getBanding();
    boolean band = bandingData.getBand(tContext, row,
                                       physicalColumn,
                                       logicalColumn);
    //
    // determine the cell class
    //
    String cellClass;
    if (band)
    {
      if (isSelect)
        cellClass = SkinSelectors.TABLE_BAND_SELECT_CELL_STYLE;
      else
      {
        cellClass = ColumnData.selectFormat(tContext,
                             SkinSelectors.AF_COLUMN_CELL_TEXT_BAND_STYLE,
                             SkinSelectors.AF_COLUMN_CELL_NUMBER_BAND_STYLE,
                             SkinSelectors.AF_COLUMN_CELL_ICON_BAND_STYLE);
      }
    }
    else
    {
      if (isSelect)
        cellClass = SkinSelectors.TABLE_SELECT_CELL_STYLE;
      else
      {
        cellClass = ColumnData.selectFormat(tContext,
                             SkinSelectors.AF_COLUMN_CELL_TEXT_STYLE,
                             SkinSelectors.AF_COLUMN_CELL_NUMBER_STYLE,
                             SkinSelectors.AF_COLUMN_CELL_ICON_FORMAT_STYLE);
      }
    }

    return cellClass;
  }

  /**
   * @todo Reconsider our choice of style for this element!
   */
  private void _renderTableHeader(
    FacesContext          context,
    RenderingContext      rc,
    TableRenderingContext tContext,
    UIComponent           component
    ) throws IOException
  {
    // implement header facet on table: see bug 3788610
    ResponseWriter writer = context.getResponseWriter();
    UIComponent header = getFacet(component, CoreTable.HEADER_FACET);
    if (header != null)
    {
      writer.startElement("thead", null);
      writer.startElement(XhtmlConstants.TABLE_ROW_ELEMENT, null);
      writer.startElement(XhtmlConstants.TABLE_DATA_ELEMENT, null);
      writer.writeAttribute(XhtmlConstants.COLSPAN_ATTRIBUTE,
        tContext.getActualColumnCount(), null);
      renderStyleClass(context, rc, SkinSelectors.AF_COLUMN_SORTABLE_HEADER_ICON_STYLE_CLASS);

      encodeChild(context, header);

      writer.endElement(XhtmlConstants.TABLE_DATA_ELEMENT);
      writer.endElement(XhtmlConstants.TABLE_ROW_ELEMENT);
      writer.endElement("thead");
    }
  }
}<|MERGE_RESOLUTION|>--- conflicted
+++ resolved
@@ -317,11 +317,7 @@
                                 IntegerUtils.getString(tContext.getActualColumnCount()),
                                 null);
 
-<<<<<<< HEAD
-              // out.writeAttribute(CLASS_ATTRIBUTE, TABLE_DETAIL_STYLE);
-=======
               renderStyleClass(fc, rc, SkinSelectors.AF_TABLE_DETAIL_STYLE);
->>>>>>> 20fdda33
 
               encodeChild(fc, detail);
 
