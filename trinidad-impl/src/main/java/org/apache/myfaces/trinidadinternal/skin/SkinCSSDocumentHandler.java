/*
 *  Licensed to the Apache Software Foundation (ASF) under one
 *  or more contributor license agreements.  See the NOTICE file
 *  distributed with this work for additional information
 *  regarding copyright ownership.  The ASF licenses this file
 *  to you under the Apache License, Version 2.0 (the
 *  "License"); you may not use this file except in compliance
 *  with the License.  You may obtain a copy of the License at
 * 
 *  http://www.apache.org/licenses/LICENSE-2.0
 * 
 *  Unless required by applicable law or agreed to in writing,
 *  software distributed under the License is distributed on an
 *  "AS IS" BASIS, WITHOUT WARRANTIES OR CONDITIONS OF ANY
 *  KIND, either express or implied.  See the License for the
 *  specific language governing permissions and limitations
 *  under the License.
 */
package org.apache.myfaces.trinidadinternal.skin;

import java.io.StringReader;
import java.util.regex.Matcher;
import java.util.regex.Pattern;
import java.util.Collections;
import java.util.List;
import java.util.Map;
import java.util.ArrayList;
import java.util.Locale;
import java.util.Set;
import java.util.HashSet;
import java.util.HashMap;
import java.util.LinkedList;

import org.apache.myfaces.trinidad.context.Version;
import org.apache.myfaces.trinidad.logging.TrinidadLogger;
import org.apache.myfaces.trinidadinternal.agent.TrinidadAgent;
import org.apache.myfaces.trinidadinternal.style.util.NameUtils;
import org.apache.myfaces.trinidadinternal.style.util.StyleUtils;
import org.apache.myfaces.trinidadinternal.style.xml.parse.PropertyNode;
import org.apache.myfaces.trinidadinternal.util.nls.LocaleUtils;

 /** As the Skin css file is parsed, methods in this class are called to
  * build up a SkinStyleSheetNode.
  */
public class SkinCSSDocumentHandler
{

  
  /**
   * Return the List of SkinStyleSheetNodes that was created
   *  at the end of parsing the skin css file (endDocument).
   */
  public List <SkinStyleSheetNode> getSkinStyleSheetNodes()
  {
    // We now have a list of CompleteSelectorNodes.
    // We need to group this list into stylesheet nodes by matching
    // the additional information, like direction.
    // Then we create a list of SkinStyleSheetNodes.
    return
      _createSkinStyleSheetNodes(_completeSelectorNodeList, _namespaceMap);
  }
   
  /**
  * Call this at the start of parsing the skin css file.
  */
  public void startDocument()
  {
    // do nothing
  }
   
  /**
  * Call this at the end of parsing the skin css file.
  */
  public void endDocument()
  {
    // do nothing
  }

  public void comment(String text)
  {
     // ignore comments
  }
   
  /**
  * Call this at the beginning of parsing one set of selectors/properties.
  * e.g., .AFDefaultFont, af|breadCrumbs::font
  * {font-family:Arial,Helvetica; font-size:small}
  */
  public void startSelector()
  {
    _inStyleRule = true;
    _propertyNodeList = new ArrayList<PropertyNode>();
  }
   
  /**
   * Call this at the end of parsing one set of selectors/properties.
   * @param selectors A List of Strings, each String is a selector.
   * e.g., given the selectors/properties:
   * .AFDefaultFont, af|breadCrumbs::font
   * {font-family:Arial,Helvetica; font-size:small}
   * The selectors in the List are
   * ".AFDefaultFont" and "af|breadCrumbs::font"
  */
  public void endSelector(List<String> selectors)
  {
    if (selectors == null)
      return;
      
    int selectorNum = selectors.size();
    
    for (int i = 0; i < selectorNum; i++)
    {
       String selector = selectors.get(i);
       CompleteSelectorNode node =
         _createCompleteSelectorNode(selector,
                                     _propertyNodeList,
                                     _locales,
                                     _agentAtRuleMatcher,
                                     _selectorPlatforms,
                                     _getSelectorAccProperties());
       _completeSelectorNodeList.add(node);
    }
    // reset flags
    _inStyleRule = false;
    _propertyNodeList = null;
  }

   /**
    * Call this when a property name/value is found.
    * e.g., given the selectors/properties:
    * .AFDefaultFont, af|breadCrumbs::font
    * {font-family:Arial,Helvetica; font-size:small}
    * One property name/value pair is "font-family"/"Arial,Helvetica"
    * If the name and value are both non-null and we are in a style rule,
    * then a PropertyNode will be created and added to the _propertyNodeList.
    * @param name
    * @param value
    * 
    */
  public void property(String name, String value)
  {

    if (_inStyleRule && (_propertyNodeList != null))
    {
      if (name == null || "".equals(name))
      {
        _LOG.severe("ERR_PARSING_SKIN_CSS_FILE", new Object[] {name, value});
      }
      else
        _propertyNodeList.add(new PropertyNode(name, value));
    }

  }

 /**
  * Call when you have an atRule. This will do further processing.
  * @param atRule The @rule string
  * e.g., @namespace af url(http:\\www.xxx.com);
  * e.g., @agent gecko { .foo {color:red}}
  */
  public void atRule(String atRule)
  {
    // parse the atRule further here.
    if (atRule != null)
    {
      if (atRule.startsWith("@namespace"))
      {
        // TODO deal with default namespaces that don't have prefixes??
        String[] namespaceParts = atRule.split("\\s+");
        if (namespaceParts.length > 2)
        {
          String url = namespaceParts[2];
           
          // first, strip off the url( and );
          if (url.startsWith("url("))
            url = url.substring(4);
          if (url.endsWith(");"))
            url = url.substring(0, url.length() - 2);
          else if (url.endsWith(";"))
            url = url.substring(0, url.length() - 1);
             
          // second, strip off the starting/ending quotes if there are any
          url = SkinStyleSheetParserUtils.trimQuotes(url);
          _namespaceMap.put(namespaceParts[1], url);
        }
      }
      else if (atRule.startsWith(_AT_AGENT))
      {
        _parseCustomAtRule(_AT_AGENT, atRule);
      }
      else if (atRule.startsWith(_AT_PLATFORM))
      {
        _parseCustomAtRule(_AT_PLATFORM, atRule);
      }
      else if (atRule.startsWith(_AT_LOCALE))
      {
        _parseCustomAtRule(_AT_LOCALE, atRule);
      }
      else if (atRule.startsWith(_AT_ACC_PROFILE))
      {
        _parseCustomAtRule(_AT_ACC_PROFILE, atRule);
      }
      // for now, ignore other atRules in a skinning css file
      
    }
  }

  /** Get the atRule, and send its contents through the SkinCSSParser
   * again, using the current DocumentHandler object. The start/end
   * callbacks will be called again, but in the context of the atRule.
   */
  private void _parseCustomAtRule(String type, String atRule)
  {
    // get the @agent agents, @platform platforms or the @locale locales 
    // they are deliminated by commas parse out the content
    // save the atRule type, so the document handler code can get to it.
    // run this through parser again
    String content = _getAtRuleContent(atRule);
    _initAtRuleTargetTypes(type, atRule);
    
    // use this current DocumentHandler. This way we can add to the
    // CompleteSelectorNode list with agent information.
    SkinCSSParser parser = new SkinCSSParser();
    parser.parseCSSDocument(new StringReader(content), this);
    
    // reset
    _resetAtRuleTargetTypes(type);

  }
  
  private void _resetAtRuleTargetTypes(
    String type)
  {
    if (_AT_AGENT.equals(type))
      _agentAtRuleMatcher = null;
    else if (_AT_PLATFORM.equals(type))
      _selectorPlatforms = null;
    else if (_AT_LOCALE.equals(type))
      _locales = null;
    else if (_AT_ACC_PROFILE.equals(type))
    {
      assert(!_selectorAccPropertiesStack.isEmpty());
      
      if (!_selectorAccPropertiesStack.isEmpty())
        _selectorAccPropertiesStack.removeLast();
    }
  }
  
   // create a CompleteSelectorNode (this is the selector, properties, and
   // additional info, like 'rtl' direction
  private CompleteSelectorNode _createCompleteSelectorNode(
    String                     selector,
    List<PropertyNode>         propertyNodeList,
    Set<Locale>                locales,
    AgentAtRuleMatcher         agentMatcher,
    int[]                      selectorPlatforms,
    Set<String>                selectorAccProperties)
  {
    // parse the selector to see if there is a :rtl or :ltr ending.
    // if so, then set the reading direction.
    int direction = LocaleUtils.DIRECTION_DEFAULT;
    if (selector.endsWith(StyleUtils.RTL_CSS_SUFFIX))
    {
      int length = StyleUtils.RTL_CSS_SUFFIX.length();
      // strip off the SUFFIX
      selector = selector.substring(0, selector.length()-length);
      direction = LocaleUtils.DIRECTION_RIGHTTOLEFT;
    }
    else if (selector.endsWith(StyleUtils.LTR_CSS_SUFFIX))
    {
       int length = StyleUtils.LTR_CSS_SUFFIX.length();
       // strip off the SUFFIX
       selector = selector.substring(0, selector.length()-length);
       direction = LocaleUtils.DIRECTION_LEFTTORIGHT;
    }

    return
      new CompleteSelectorNode(
        selector,
        propertyNodeList,
        locales,
        direction,
        agentMatcher,
        selectorPlatforms,
        selectorAccProperties);
  }

  /**
    * Given a List of CompleteSelectorNodes (selector nodes with
    * infor about selectors, properties, direction, agent), we create a List of
    * SkinStyleSheetNodes.
    * @param selectorList a list of CompleteSelectorNodes.
    * @param namespaceMap the namespace map
    * @return a List of SkinStyleSheetNodes
    */
  private List <SkinStyleSheetNode> _createSkinStyleSheetNodes(
    List<CompleteSelectorNode> selectorList,
    Map<String, String>        namespaceMap)
  {
    List<SkinStyleSheetNode> skinStyleSheetNodes =
      new ArrayList<SkinStyleSheetNode>();
     
    for (CompleteSelectorNode completeSelectorNode : selectorList)
    {
      // we add to the ssNodeList in this method.
      int direction = completeSelectorNode.getDirection();
      AgentAtRuleMatcher agentMatcher = completeSelectorNode.getAgentMatcher();
      int[] platforms = completeSelectorNode.getPlatforms();
      Set<Locale> locales = completeSelectorNode.getLocales();
      Set<String> accProperties = completeSelectorNode.getAccessibilityProperties();

      // loop through the skinStyleSheetNodeList to find a match
      // of direction, agents, platforms, etc.
      boolean match = false;
         
      // iterate backwards, because the last node is most likely the
      // matching stylesheetnode.
      for (int i = skinStyleSheetNodes.size() - 1; i >= 0 && !match; --i)
      {
        SkinStyleSheetNode ssNode = skinStyleSheetNodes.get(i);
        match = ssNode.matches(direction, agentMatcher, platforms, locales, accProperties);
<<<<<<< HEAD
=======

>>>>>>> 565c0118
        if (match)
          ssNode.add(completeSelectorNode.getSkinSelectorPropertiesNode());
      }

      if (!match)
      {
        // no matching stylesheet node found, so create a new one
        SkinStyleSheetNode ssNode =
         new SkinStyleSheetNode(namespaceMap, direction, locales, agentMatcher, platforms, accProperties);
        ssNode.add(completeSelectorNode.getSkinSelectorPropertiesNode());
        skinStyleSheetNodes.add(ssNode);
      }
    }
    return skinStyleSheetNodes;
  }

  /**
   * Initialized at rule target types.
   * 
   * @param type type of the at rule. _AT_AGENT, _AT_PLATFORM, _AT_ACC_PROFILE or _AT_LOCALE
   * @param atRule - the atRule string
   */
  private void _initAtRuleTargetTypes(
    String type,
    String atRule)
  {
    // given the atRule string, get the target types --
    // @agent ie, gecko {...} => target types are the
    // AdfFacesAgent constants for ie and gecko.
    int firstSpace = atRule.indexOf(' ');
    int openBrace = atRule.indexOf('{');
    if (firstSpace != -1 && openBrace != -1)
    {
      String types = atRule.substring(firstSpace, openBrace);
      String[] typeArray = types.split(",");
      
      if (_AT_AGENT.equals(type))
      {
        _agentAtRuleMatcher = new AgentAtRuleMatcher(typeArray);
      }
      else if (_AT_PLATFORM.equals(type))
      {
        List<Integer> list = new ArrayList<Integer>();

        for (int i=0; i < typeArray.length; i++)
        {
          int platformInt = NameUtils.getPlatform(typeArray[i].trim());

          if (platformInt != TrinidadAgent.OS_UNKNOWN)
            list.add(platformInt);
        }
        
        _selectorPlatforms = _getIntArray(list);
      }
      else if (_AT_LOCALE.equals(type))
      {
        _locales = new HashSet<Locale>();
        for (int i = 0; i < typeArray.length; i++)
        {
          Locale locale = LocaleUtils.getLocaleForIANAString(typeArray[i].replace('_', '-').trim());
          _locales.add(locale);
        }
      }
      else if (_AT_ACC_PROFILE.equals(type))
      {
        // The number of profile properties is always going to be
        // very small, so we need to specify some initial capacity -
        // the default is too large.  Make the hash set twice as
        // large as the number of properties so that there is some
        // room to avoid collisions.  This probably isn't especially
        // effective, but probably doesn't matter much given the
        // small size of our sets.
        Set<String> set = new HashSet<String>(typeArray.length * 2);

        for (int i=0; i < typeArray.length; i++)
        {
          String accProp = typeArray[i].trim();

          if (NameUtils.isAccessibilityPropertyName(accProp))
          {
            set.add(accProp);
          }
          else
          {
            _LOG.warning("INVALID_ACC_PROFILE", new Object[]{accProp});
          }
        }
        
        if (!_selectorAccPropertiesStack.isEmpty())
          set = _mergeAccProperties(_selectorAccPropertiesStack.getLast(), set);

        _selectorAccPropertiesStack.add(set);
      }
    }
  }
 
  // Copies Integers from a List of Integers into an int array
  private int[] _getIntArray(List <Integer> integerList)
  {
    int count = integerList.size();
  
    if (count == 0)
      return null;
  
    int[] array = new int[count];
  
    for (int i = 0; i < count; i++)
      array[i] = integerList.get(i).intValue();
  
    return array;
  }
   
   /**
    * 
    * @param atRule - the entire @rule's definition, including content.
    * e.g., @agent ie, gecko { af|inputText::content {color:red}}
    * @return the content as a String
    * e.g., "af|inputText::content {color:red}"
    */
  private String _getAtRuleContent(String atRule)
  {
    int openBraceIndex = atRule.indexOf('{');
    int endBraceIndex = atRule.lastIndexOf('}');
    if (endBraceIndex == -1)
      endBraceIndex = atRule.length();
      
    if (openBraceIndex == -1)
      return null;
    else
     return atRule.substring(openBraceIndex+1, endBraceIndex);
   
  }

  // Returns the accessibility properties in effect for the current selector
  private Set<String> _getSelectorAccProperties()
  {
    return _selectorAccPropertiesStack.isEmpty() ?
             null :
             _selectorAccPropertiesStack.getLast();
  }

  // When specifying multiple values in an @accessibility-profile rule, eg:
  //
  // @accessibility-profile high-contrast, large-fonts {
  //   .selector { property: value }
  // }
  //
  // We treat the ',' separator as a logical "or" - ie. we match if either
  // high-contrast or large-fonts is specified by the AccessibilityProfile.
  //
  // In order to "and" accessibility profile properties together, we need
  // to support nested @accessibility-profile rules, eg:
  //
  // @accessibility-profile high-contract {
  //   @accessibility-profile large-fonts {
  //      .selector { property: value}
  //   }
  // }
  //
  // Where we only match the inner rule if both the outer rule *and* the
  // inner rule are matched.  We need some way to represent the fact that
  // we both rules must match.  We can't simply add the individual values
  // into the accessibility properties Set - since we will match either
  // value rather than require that both are present.  Instead we create
  // new compound values, eg. "high-contrast&large-fonts".  This allows the
  // accessibility matching logic in StyleSheetNode to detect cases where
  // multiple properties are required in order to accept the match.
  private Set<String> _mergeAccProperties(
    Set<String> oldProperties,
    Set<String> newProperties)
  {
    // If we don't have any old properties, no merging to do, just use
    // the new properties.
    if ((oldProperties == null) || oldProperties.isEmpty())
      return newProperties;

    // If we don't have any new properties, no merging to do, but we
    // want to inherit the old properties, so make a copy.
    if ((newProperties == null) || newProperties.isEmpty())
      return new HashSet<String>(oldProperties);
    
    // We have both old and new properties.  We need to merge
    // these into a single set.  At the most the merged set contains
    // oldProperties.size() * newProperties.size().  (We double this to
    // avoid collisions/re-allocations.)
    int mergedSize = oldProperties.size() + newProperties.size();
    Set<String> mergedProperties = new HashSet<String>(mergedSize * 2);
    for (String oldProperty : oldProperties)
    {
      for (String newProperty : newProperties)
        mergedProperties.add(oldProperty + "&" + newProperty);
    }

    return mergedProperties;
  }

   /**
    * This Class contains a SkinSelectorPropertiesNode and a rtl direction.
    * We will use this information when creating a SkinStyleSheetNode.
    */
  private static class CompleteSelectorNode
  {
    public CompleteSelectorNode(
      String                     selectorName,
      List<PropertyNode>         propertyNodes,
<<<<<<< HEAD
      Set<Locale>                locales,            
=======
      Set<Locale>                locales,
>>>>>>> 565c0118
      int                        direction,
      AgentAtRuleMatcher         agentMatcher,
      int[]                      platforms,
      Set<String>                accProperties
      )
    {
      _node = new SkinSelectorPropertiesNode(selectorName, propertyNodes);
      _direction = direction;
      
      // copy the agents and platforms because these get nulled out
      // at the end of the @rule parsing.
      _agentMatcher = agentMatcher;
      _platforms = _copyIntArray(platforms);
      _locales = ((locales != null) ? new HashSet<Locale>(locales)
            :Collections.<Locale>emptySet());
      
      if (accProperties != null)
      {
        // Copy acc properties just to be safe.  Note that we don't
        // bother wrapping in an unmodifiable set - just following
        // the pattern used for the agents/platforms arrays.
        _accProperties = new HashSet<String>(accProperties);
      }
      else
      {
        _accProperties = null;
      }
    }
    
    public SkinSelectorPropertiesNode getSkinSelectorPropertiesNode()
    {
      return _node;
    }
    
    public int getDirection()
    {
      return _direction;
    }

    /**
     * @return The AgentMatcher if any for this rule
     */
    public AgentAtRuleMatcher getAgentMatcher()
    {
      return _agentMatcher;
    }
    
    public int[] getPlatforms()
    {
      return _platforms;
    }

    public Set<Locale> getLocales()
    {
      return _locales;
    }

    public Set<String> getAccessibilityProperties()
    {
      return _accProperties;
    }

    // Returns a copy of the int array
    private static int[] _copyIntArray(int[] array)
    {
      if (array == null)
        return null;
    
      int[] copy = new int[array.length];
      System.arraycopy(array, 0, copy, 0, array.length);
    
      return copy;
    }

    private final SkinSelectorPropertiesNode _node;
    private final int _direction;  // the reading direction
    private final AgentAtRuleMatcher _agentMatcher;
    private final int[] _platforms;
    private final Set<Locale> _locales; 
    private final Set<String> _accProperties;
  }

  private static final String _AT_AGENT = "@agent";
  private static final String _AT_PLATFORM = "@platform";
  private static final String _AT_LOCALE = "@locale";
  private static final String _AT_ACC_PROFILE = "@accessibility-profile";

  // below are properties that we set and reset
  // as the methods of this documentHandler get called.
  private boolean _inStyleRule = false;
  private List<PropertyNode> _propertyNodeList = null;
  // we build this list as we parse the skinning css file. We use this
  // list to create a list of SkinStyleSheetNodes
  private List <CompleteSelectorNode> _completeSelectorNodeList =
    new ArrayList<CompleteSelectorNode>();
  // these are the selector platform, agents and accessiblity properties of the
  // selectors we are currently parsing in this document.
  private int[] _selectorPlatforms = null;

  // matches the current Agent against the allowed agents
  private AgentAtRuleMatcher _agentAtRuleMatcher = null;

  // the locales of the selectors parsed in this document.
  private Set<Locale> _locales = null;

  // Stack of accessibility property sets.  While java.util.Stack has the
  // push/pop API that we want, we don't need the synchronization, so we
  // just use a LinkedList instead and pretend its a stack.
  private LinkedList<Set<String>> _selectorAccPropertiesStack =
    new LinkedList<Set<String>>();

  private Map<String, String> _namespaceMap = new HashMap<String, String>();
  private static final TrinidadLogger _LOG =
    TrinidadLogger.createTrinidadLogger(SkinCSSDocumentHandler.class);
}
   
   <|MERGE_RESOLUTION|>--- conflicted
+++ resolved
@@ -319,10 +319,7 @@
       {
         SkinStyleSheetNode ssNode = skinStyleSheetNodes.get(i);
         match = ssNode.matches(direction, agentMatcher, platforms, locales, accProperties);
-<<<<<<< HEAD
-=======
-
->>>>>>> 565c0118
+
         if (match)
           ssNode.add(completeSelectorNode.getSkinSelectorPropertiesNode());
       }
@@ -528,11 +525,7 @@
     public CompleteSelectorNode(
       String                     selectorName,
       List<PropertyNode>         propertyNodes,
-<<<<<<< HEAD
-      Set<Locale>                locales,            
-=======
       Set<Locale>                locales,
->>>>>>> 565c0118
       int                        direction,
       AgentAtRuleMatcher         agentMatcher,
       int[]                      platforms,
