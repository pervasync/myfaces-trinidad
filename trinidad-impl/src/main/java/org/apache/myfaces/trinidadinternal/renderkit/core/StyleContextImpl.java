/*
 *  Licensed to the Apache Software Foundation (ASF) under one
 *  or more contributor license agreements.  See the NOTICE file
 *  distributed with this work for additional information
 *  regarding copyright ownership.  The ASF licenses this file
 *  to you under the Apache License, Version 2.0 (the
 *  "License"); you may not use this file except in compliance
 *  with the License.  You may obtain a copy of the License at
 *
 *  http://www.apache.org/licenses/LICENSE-2.0
 *
 *  Unless required by applicable law or agreed to in writing,
 *  software distributed under the License is distributed on an
 *  "AS IS" BASIS, WITHOUT WARRANTIES OR CONDITIONS OF ANY
 *  KIND, either express or implied.  See the License for the
 *  specific language governing permissions and limitations
 *  under the License.
 */
package org.apache.myfaces.trinidadinternal.renderkit.core;

import java.beans.Beans;

import java.util.List;
import java.util.Map;
import java.util.concurrent.ConcurrentMap;

import javax.faces.application.ProjectStage;
import javax.faces.context.FacesContext;

import org.apache.myfaces.trinidad.context.AccessibilityProfile;
import org.apache.myfaces.trinidad.context.LocaleContext;
import org.apache.myfaces.trinidad.context.RenderingContext;
import org.apache.myfaces.trinidad.logging.TrinidadLogger;
import org.apache.myfaces.trinidad.skin.Icon;
import org.apache.myfaces.trinidad.skin.Skin;
import org.apache.myfaces.trinidad.style.Styles;
import org.apache.myfaces.trinidadinternal.agent.TrinidadAgent;
import org.apache.myfaces.trinidadinternal.renderkit.core.xhtml.HtmlRenderer;
import org.apache.myfaces.trinidadinternal.share.config.Configuration;
import org.apache.myfaces.trinidadinternal.skin.SkinStyleProvider;
import org.apache.myfaces.trinidadinternal.style.StyleContext;
import org.apache.myfaces.trinidadinternal.style.StyleProvider;


class StyleContextImpl implements StyleContext
{
  public StyleContextImpl(
    RenderingContext arc,
    String generatedFilesPath)
  {
    _arc = arc;
    _generatedFilesPath = generatedFilesPath;

    // Our style/skin code assumes that we have access to a
    // non-null accessibility profile.  Check that here.
    assert(_arc.getAccessibilityProfile() != null);
  }

  public StyleProvider getStyleProvider()
  {
    if (_styleProvider == null)
    {
      Skin skin = ((CoreRenderingContext) _arc).getSkin();
      _styleProvider = _getDefaultStyleProvider(skin);
    }
    return _styleProvider;
  }

  /* added this in case we switch the skin after the styleProvider was cached above. */
  /* we want to recompute, not get it from the cache. */
  public StyleProvider getStyleProvider(boolean recompute)
  {
    if (recompute)
    {
      _styleProvider = null;
      _isDisableStyleCompression = null;
      // recalculate in case the skin switched in the portlet case
      isDisableStyleCompression();
    }

    return getStyleProvider();
  }

  /**
   *
   */
  public Styles getStyles()
  {
    if (_styles == null)
      _styles = getStyleProvider().getStyles(this);
    return _styles;
  }

  /**
   * Returns the end user's locale.
   */
  public LocaleContext getLocaleContext()
  {
    return _arc.getLocaleContext();
  }

  public String getGeneratedFilesPath()
  {
    return _generatedFilesPath;
  }

  /**
   * Returns the end user's Agent.
   */
  public TrinidadAgent getAgent()
  {
    return ((CoreRenderingContext) _arc).getTrinidadAgent();
  }

  public boolean checkStylesModified()
  {
<<<<<<< HEAD
=======

    if (Beans.isDesignTime())
    {
      // In Design Time mode, if we have a skin-id on the request scope,
      // then this means we want to check if the skin css files are modified.
      // This is an alternative to the initParam (CHECK_TIMESTAMP_PARAM) which
      // is set in web.xml. Design Time cannot set the web.xml file.
      FacesContext context = FacesContext.getCurrentInstance();
      Object requestSkinId = 
        ((CoreRenderingContext) _arc).getRequestMapSkinId(context);

      if (requestSkinId != null)
      {
        return true;
      }
    }

>>>>>>> 20fdda33
    // TODO: similar code is present in the ViewHanlder;
    // this needs to be factored out into a common util.
    // See TRINIDAD-1662
    
    FacesContext context = FacesContext.getCurrentInstance();
    String checkTimestamp =
      context.getExternalContext().getInitParameter(Configuration.CHECK_TIMESTAMP_PARAM);

    // in production stage we don't want TRUE here;
    // a WARNING will be triggered by the ViewHandlerImpl.java
    return "true".equals(checkTimestamp);
  }

  public boolean disableStandardsMode()
  {
    FacesContext fContext = FacesContext.getCurrentInstance();
    return HtmlRenderer.isStandardsModeDisabled(fContext);
  }

  public AccessibilityProfile getAccessibilityProfile()
  {
    return _arc.getAccessibilityProfile();
  }

  // Creates a default StyleProvider
  private StyleProvider _getDefaultStyleProvider(Skin skin)
  {
    String cachePath =  _generatedFilesPath + "/adf/styles/cache/";

    try
    {
      return SkinStyleProvider.getSkinStyleProvider(skin, cachePath);
    }
    catch (RuntimeException e)
    {
      _LOG.severe("CANNOT_GET_STYLESHEET_CACHE", e);
    }

    // Return a non-null StyleProvider instance
    return NullStyleProvider.getInstance();
  }

  public boolean isPortletMode()
  {
    return CoreRenderKit.OUTPUT_MODE_PORTLET.equals(_arc.getOutputMode());
  }

  /**
   *
   * @return true if we should disable style compression. e.g.,
   * if Configuration.DISABLE_CONTENT_COMPRESSION is true or the skin is a portlet skin
   * or we are in portlet mode and not doing skin sharing.
   */
  public boolean isDisableStyleCompression()
  {
    if (_isDisableStyleCompression == null)
    {
      FacesContext context = FacesContext.getCurrentInstance();
      String disableContentCompression =
        context.getExternalContext().
        getInitParameter(Configuration.DISABLE_CONTENT_COMPRESSION);
      boolean disableContentCompressionBoolean; 

      // what value has been specified for the DISABLE_CONTENT_COMPRESSION param?
      if (disableContentCompression != null)
      {
        disableContentCompressionBoolean = "true".equals(disableContentCompression);
      }
      else 
      {
        // if the DISABLE_CONTENT_COMPRESSION parameter has NOT been specified, let us
        // apply the DEFAULT values for the certain Project Stages:
        // -PRODUCTION we want this value to be FALSE;
        // -other stages we use TRUE
        disableContentCompressionBoolean = !(context.isProjectStage(ProjectStage.Production));
      }

      // the user wants to explicitly disable the content compression and show the full styleclass
      // names
      if (disableContentCompressionBoolean)
      {
        _isDisableStyleCompression = Boolean.TRUE;

        // if Apache MyFaces Trinidad is running in production stage and 
        // running with content compression disabled we generate a WARNING
        // message
        if (context.isProjectStage(ProjectStage.Production))
        {
          _LOG.warning("DISABLE_CONTENT_COMPRESSION_IN_PRODUCTION_STAGE");
        }
      }

      // we still need to check if we don't want to compress even if the disable content
      // compression flag is true
      if (CoreRenderKit.OUTPUT_MODE_PORTLET.equals(_arc.getOutputMode()))
      {
        Skin skin = ((CoreRenderingContext) _arc).getSkin();
        boolean isPortletSkin =
        CoreRenderKit.OUTPUT_MODE_PORTLET.equals(skin.getRenderKitId());

        if (isPortletSkin)
          _isDisableStyleCompression = Boolean.TRUE;
        else
        {
          // we must be skin sharing. Check if the stylesheetids of the producer and consumer skin
          // match.
          // if so then we do whatever the disableContentCompression says to do.
          // if not, we must not compress so that we don't have conflicts with the producer
          // stylesheet which does compress.

          if (!(((CoreRenderingContext) _arc).
            isRequestMapStyleSheetIdAndSkinEqual(context, skin)))
          {
            _isDisableStyleCompression = Boolean.TRUE;
          }
        }
      }
    }
    // if _isDisableStyleCompression is still null,
    // default it to false since disabling styling compression defaults to false

    if (_isDisableStyleCompression == null)
      _isDisableStyleCompression = Boolean.FALSE;

    return Boolean.TRUE.equals(_isDisableStyleCompression);

  }

  // Implementation of StyleProvider which does nothing - used as a
  // placeholder when we can't get the real StyleProvider
  static private class NullStyleProvider implements StyleProvider
  {
    private NullStyleProvider() {}

    static public StyleProvider getInstance()
    {
      if (_sInstance == null)
        _sInstance = new NullStyleProvider();

      return _sInstance;
    }

    public String getContentStyleType(StyleContext context)
    {
      return null;
    }

    public Map<String, String> getShortStyleClasses(StyleContext context)
    {
      return null;
    }

    public List<String> getStyleSheetURIs(StyleContext context)
    {
      return null;
    }

    public Styles getStyles(StyleContext context)
    {
      return null;
    }

    public ConcurrentMap<String, Icon> getIcons(StyleContext context)
    {
      return null;
    }

    public ConcurrentMap<Object, Object> getSkinProperties(StyleContext context)
    {
      return null;
    }

    private static StyleProvider _sInstance;
  }


  private RenderingContext _arc;
  private String  _generatedFilesPath;
  private StyleProvider _styleProvider;
  private Styles _styles;
  private Boolean  _isDisableStyleCompression;

  private static final TrinidadLogger _LOG =
    TrinidadLogger.createTrinidadLogger(StyleContextImpl.class);
}<|MERGE_RESOLUTION|>--- conflicted
+++ resolved
@@ -114,8 +114,6 @@
 
   public boolean checkStylesModified()
   {
-<<<<<<< HEAD
-=======
 
     if (Beans.isDesignTime())
     {
@@ -133,7 +131,6 @@
       }
     }
 
->>>>>>> 20fdda33
     // TODO: similar code is present in the ViewHanlder;
     // this needs to be factored out into a common util.
     // See TRINIDAD-1662
