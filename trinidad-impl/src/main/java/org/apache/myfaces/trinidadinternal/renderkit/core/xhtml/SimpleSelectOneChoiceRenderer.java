--- conflicted
+++ resolved
@@ -261,11 +261,7 @@
   {
     // check to make sure that repeating property is set, and that this choice
     // has a name (see bug 3194812):
-<<<<<<< HEAD
-    return (arc.getProperties().get(TrinidadRenderingConstants.REPEAT_PROPERTY) != null);
-=======
     return (rc.getProperties().get(XhtmlConstants.REPEAT_PROPERTY) != null);
->>>>>>> 565c0118
   }
 
   private PropertyKey _unselectedLabelKey;
