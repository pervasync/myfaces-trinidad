/*
 *  Licensed to the Apache Software Foundation (ASF) under one
 *  or more contributor license agreements.  See the NOTICE file
 *  distributed with this work for additional information
 *  regarding copyright ownership.  The ASF licenses this file
 *  to you under the Apache License, Version 2.0 (the
 *  "License"); you may not use this file except in compliance
 *  with the License.  You may obtain a copy of the License at
 *
 *  http://www.apache.org/licenses/LICENSE-2.0
 *
 *  Unless required by applicable law or agreed to in writing,
 *  software distributed under the License is distributed on an
 *  "AS IS" BASIS, WITHOUT WARRANTIES OR CONDITIONS OF ANY
 *  KIND, either express or implied.  See the License for the
 *  specific language governing permissions and limitations
 *  under the License.
 */
package org.apache.myfaces.trinidadinternal.renderkit.core.xhtml;

import java.io.IOException;

import java.util.Map;

import javax.faces.component.UIComponent;
import javax.faces.context.FacesContext;
import javax.faces.context.ResponseWriter;
import javax.faces.event.ActionEvent;

import org.apache.myfaces.trinidad.bean.FacesBean;
import org.apache.myfaces.trinidad.bean.PropertyKey;
import org.apache.myfaces.trinidad.component.UIXSingleStep;
import org.apache.myfaces.trinidad.component.core.nav.CoreSingleStepButtonBar;
import org.apache.myfaces.trinidad.context.RenderingContext;
import org.apache.myfaces.trinidad.logging.TrinidadLogger;
import org.apache.myfaces.trinidad.util.IntegerUtils;
<<<<<<< HEAD
import org.apache.myfaces.trinidad.render.XhtmlConstants;

=======
>>>>>>> 565c0118
import org.apache.myfaces.trinidadinternal.util.nls.StringUtils;


/**
 * Renderer for singleStepButtonBar components
 * <p>
 * @version $Name:  $ ($Revision: adfrt/faces/adf-faces-impl/src/main/java/oracle/adfinternal/view/faces/renderkit/uix/SingleStepRenderer.java#0 $) $Date: 10-nov-2005.19:00:37 $
 */
public class SingleStepButtonBarRenderer extends XhtmlRenderer
{
  public SingleStepButtonBarRenderer()
  {
    super(CoreSingleStepButtonBar.TYPE);
  }

  @Override
  protected void findTypeConstants(
    FacesBean.Type type)
  {
    super.findTypeConstants(type);
    _selectedStepKey = type.findKey("selectedStep");
    _maxStepKey = type.findKey("maxStep");
    _textKey = type.findKey("text");
    _backButton = new Button(type, false);
    _nextButton = new Button(type, true);
  }

  @SuppressWarnings("unchecked")
  @Override
  protected void decode(
    FacesContext facesContext,
    UIComponent  component,
    @SuppressWarnings("unused")
    FacesBean    facesBean,
    String       clientId)
  {
<<<<<<< HEAD
    Map<String, String> parameters =  
      context.getExternalContext().getRequestParameterMap();
    
    String source = parameters.get(TrinidadRenderingConstants.SOURCE_PARAM);
    String id = getClientId(context, component);
=======
    Map<String, String> parameters =
      facesContext.getExternalContext().getRequestParameterMap();

    String source = parameters.get(XhtmlConstants.SOURCE_PARAM);
    String id = clientId == null ? getClientId(facesContext, component) : clientId;
>>>>>>> 565c0118
    if ((source != null) && source.startsWith(id))
    {
      // queue the action on the singleStep component
      // set immediate to true when going back (no validation)
      // and set to false when going forward (validation).
      String suffix = source.substring(id.length());
      UIXSingleStep singleStep = (UIXSingleStep) component;
      if (suffix.equals(_NEXT_ID_SUFFIX))
        singleStep.setActionType(UIXSingleStep.NEXT_ACTION_TYPE);
      else if (suffix.equals(_BACK_ID_SUFFIX))
        singleStep.setActionType(UIXSingleStep.PREVIOUS_ACTION_TYPE);
      else
        return;

      // queue an action event
      // This must be added to queue AFTER the actionType is set
      (new ActionEvent(component)).queue();
    }
  }

  @Override
  public boolean getRendersChildren()
  {
    return true;
  }

  @Override
  protected String getDefaultStyleClass(
    UIComponent component,
    FacesBean   bean)
  {
    return SkinSelectors.AF_SINGLE_STEP_BUTTON_BAR;
  }

  @Override
  protected void encodeAll(
    FacesContext     context,
    RenderingContext rc,
    UIComponent      component,
    FacesBean        bean
    ) throws IOException
  {
    if (canSkipRendering(context, rc, component))
      return;

    long currentValue = getSelectedStep(component, bean);

    // get max value
    long totalItems = getMaxStep(component, bean);

    boolean showBackButton = (currentValue > 1);
    boolean showNextButton = ((totalItems == _MAX_VALUE_UNKNOWN) ||
                               (currentValue < totalItems));

    // bail if no buttons shown or values are bogus
    if ((!showBackButton && !showNextButton) ||
        ((currentValue > totalItems) && (totalItems != _MAX_VALUE_UNKNOWN)) ||
        (currentValue < _MAX_VALUE_UNKNOWN))
      return;


    String formName = rc.getFormData().getName();
    if (formName == null)
    {
      _LOG.warning("SINGLE_STEP_MUST_INSIDE_FORM");
      return;
    }

    if (!supportsNavigation(rc))
      return;

    // If we don't support navigation (e.g., printable pages),
    // lie and claim we support scripting (even though we probably don't).
    // This will give us the highest fidelity output - that is,
    // we avoid creating submit buttons.
    boolean renderAsTable = SelectRangeChoiceBarRenderer.__renderAsTable(component);

    // start the rendering
    ResponseWriter writer = context.getResponseWriter();

    // FIXME: when inside a buttonbar, etc., PPR will be badly broken
    if (renderAsTable)
    {
      writer.startElement("table", component);
      renderAllAttributes(context, rc, component, bean);
      renderId(context, component);
      OutputUtils.renderLayoutTableAttributes(context, rc, "0", null);
      writer.startElement("tr", null);
    }

    writer.startElement("td", null);

    // don't render back button on first step
    if (showBackButton)
    {
      delegateRenderer(context, rc, component, bean, _backButton);
      writer.endElement("td");

      _renderSpacerCell(context, rc);
      writer.startElement("td", null);
    }

    //
    // create the label and render it
    //
    writer.writeAttribute("nowrap", Boolean.TRUE, null);

    // No "Step 1 of X" when there's 1 or two steps
    if (totalItems > 2)
    {
      // the string to be displayed between buttons
      String rangeString = _getRangeString(rc,
        component, bean, currentValue, totalItems);

      writer.startElement("span", null);
      renderStyleClass(context, rc,
                       SkinSelectors.AF_SINGLE_STEP_BUTTON_BAR_LABEL);
      writer.writeText(rangeString, "text");
      writer.endElement("span");
    }

    // don't render the next button on last step
    if (showNextButton)
    {
      writer.endElement("td");

      _renderSpacerCell(context, rc);

      writer.startElement("td", null);
      delegateRenderer(context, rc, component, bean, _nextButton);
    }

    writer.endElement("td");

    if (renderAsTable)
    {
      writer.endElement("tr");
      writer.endElement("table");
    }
  }

  protected long getSelectedStep(
    UIComponent component,
    FacesBean   bean)
  {
    Object o = bean.getProperty(_selectedStepKey);
    if (o == null)
      o = _selectedStepKey.getDefault();
    return toLong(o);
  }

  protected long getMaxStep(
    UIComponent component,
    FacesBean   bean)
  {
    Object o = bean.getProperty(_maxStepKey);
    if (o == null)
      o = _maxStepKey.getDefault();
    return toLong(o);
  }

  protected String getText(
    UIComponent component,
    FacesBean   bean)
  {
    return toString(bean.getProperty(_textKey));
  }

  /**
   * Writes the separator between two elements
   */
  protected void renderItemSpacer(
   FacesContext     context,
   RenderingContext rc
    ) throws IOException
  {
    if (isPDA(rc))
    {
      context.getResponseWriter().writeText(XhtmlConstants.NBSP_STRING, null);
    }
    else
    {
      renderSpacer(context, rc, "5", "1");
    }
  }

  /**
   * Writes the separator between two elements
   */
  private void _renderSpacerCell(
    FacesContext     context,
    RenderingContext rc
    ) throws IOException
  {
    ResponseWriter writer = context.getResponseWriter();

    writer.startElement("td", null);
    renderItemSpacer(context, rc);
    writer.endElement("td");
  }

  private String _getRangeString(
    RenderingContext rc,
    UIComponent      component,
    FacesBean        bean,
    long             start,
    long             total)
  {
    String text = getText(component, bean);

    if (text == null)
        text = rc.getTranslatedString(_STEP_TEXT_KEY);
    String pattern;
    String[] parameters;

    if (total == _MAX_VALUE_UNKNOWN)
    {
      // =-= right now you can't ever get here because we don't show the
      // step number if maxStep is unknown, but just in case...
      pattern = rc.getTranslatedString(_SINGLE_RANGE_FORMAT_NO_TOTAL_STRING);
      parameters = new String[]
                     {
                       text,
                       IntegerUtils.getString(start)
                     };

    }
    else
    {
      pattern = rc.getTranslatedString(_SINGLE_RANGE_FORMAT_TOTAL_STRING);
      parameters = new String[]
                     {
                       text,
                       IntegerUtils.getString(start),
                       IntegerUtils.getString(total)
                     };
    }

    return XhtmlUtils.getFormattedString(pattern, parameters);
  }

  private PropertyKey _selectedStepKey;
  private PropertyKey _maxStepKey;
  private PropertyKey _textKey;
  private Button      _nextButton;
  private Button      _backButton;

  // resource keys
  static private final String _SINGLE_BACK_TEXT_KEY =
    "af_singleStepButtonBar.BACK";
  static private final String _SINGLE_NEXT_TEXT_KEY =
    "af_singleStepButtonBar.NEXT";
  static private final String _SINGLE_CONTINUE_TEXT_KEY =
    "af_singleStepButtonBar.CONTINUE";
  static private final String _SINGLE_RANGE_FORMAT_TOTAL_STRING =
    "af_singleStepButtonBar.FORMAT_TOTAL";
  static private final String _SINGLE_RANGE_FORMAT_NO_TOTAL_STRING =
    "af_singleStepButtonBar.FORMAT_NO_TOTAL";
  static private final String _STEP_TEXT_KEY =
    "af_singleStepButtonBar.STEP";
  static private final String _NEXT_ID_SUFFIX = "::next";
  static private final String _BACK_ID_SUFFIX = "::back";

  static private class Button extends CommandButtonRenderer
  {
    public Button(
      FacesBean.Type type,
      boolean        next)
    {
      super(type);
      _next = next;
    }

    @Override
    protected String getClientId(
      FacesContext context,
      UIComponent  component)
    {
      String clientId = super.getClientId(context, component);
      return clientId + (_next ? _NEXT_ID_SUFFIX : _BACK_ID_SUFFIX);
    }

    @Override
    protected String getShortDesc(
      UIComponent component,
      FacesBean   bean)
    {
      return null;
    }

    @Override
    protected String getStyleClass(
      UIComponent component,
      FacesBean   bean)
    {
      return null;
    }

    @Override
    protected String getInlineStyle(
      UIComponent component,
      FacesBean   bean)
    {
      return null;
    }

    @Override
    protected String getText(
      UIComponent component,
      FacesBean   bean)
    {
      String textAndAccessKey = _getTextAndAccessKey();
      return StringUtils.stripMnemonic(textAndAccessKey);
    }

    @Override
    protected char getAccessKey(
      UIComponent component,
      FacesBean   bean)
    {
      String textAndAccessKey = _getTextAndAccessKey();
      int index = StringUtils.getMnemonicIndex(textAndAccessKey);
      if (index < 0)
        return 0;

      return textAndAccessKey.charAt(index + 1);
    }

    @Override
    protected void renderEventHandlers(
      FacesContext context,
      UIComponent  component,
      FacesBean    bean
      ) throws IOException
    {
      context.getResponseWriter().writeAttribute("onclick",
                                                 getOnclick(component, bean),
                                                 null);
    }

    @Override
    protected String getComponentOnclick(
      UIComponent component,
      FacesBean   bean)
    {
      return null;
    }

    @Override
    protected boolean getImmediate(
      UIComponent component,
      FacesBean   bean)
    {
      return !_next;
    }

    @Override
    protected boolean getPartialSubmit(
      UIComponent component,
      FacesBean   bean)
    {
      return false;
    }

    @Override
    protected boolean getDisabled(
      UIComponent component,
      FacesBean   bean)
    {
      return false;
    }

    @Override
    protected String getIcon(
      UIComponent component,
      FacesBean   bean)
    {
      return null;
    }

    private String _getTextAndAccessKey()
    {
      RenderingContext rc = RenderingContext.getCurrentInstance();
      return rc.getTranslatedString(
                _next ? _SINGLE_NEXT_TEXT_KEY : _SINGLE_BACK_TEXT_KEY);
    }

    private boolean _next;
  }

  static private final long _MAX_VALUE_UNKNOWN =
    ((Number) UIXSingleStep.MAX_STEP_KEY.getDefault()).longValue();
  static private final TrinidadLogger _LOG =
    TrinidadLogger.createTrinidadLogger(SingleStepButtonBarRenderer.class);
}<|MERGE_RESOLUTION|>--- conflicted
+++ resolved
@@ -34,11 +34,6 @@
 import org.apache.myfaces.trinidad.context.RenderingContext;
 import org.apache.myfaces.trinidad.logging.TrinidadLogger;
 import org.apache.myfaces.trinidad.util.IntegerUtils;
-<<<<<<< HEAD
-import org.apache.myfaces.trinidad.render.XhtmlConstants;
-
-=======
->>>>>>> 565c0118
 import org.apache.myfaces.trinidadinternal.util.nls.StringUtils;
 
 
@@ -75,19 +70,11 @@
     FacesBean    facesBean,
     String       clientId)
   {
-<<<<<<< HEAD
-    Map<String, String> parameters =  
-      context.getExternalContext().getRequestParameterMap();
-    
-    String source = parameters.get(TrinidadRenderingConstants.SOURCE_PARAM);
-    String id = getClientId(context, component);
-=======
     Map<String, String> parameters =
       facesContext.getExternalContext().getRequestParameterMap();
 
     String source = parameters.get(XhtmlConstants.SOURCE_PARAM);
     String id = clientId == null ? getClientId(facesContext, component) : clientId;
->>>>>>> 565c0118
     if ((source != null) && source.startsWith(id))
     {
       // queue the action on the singleStep component
