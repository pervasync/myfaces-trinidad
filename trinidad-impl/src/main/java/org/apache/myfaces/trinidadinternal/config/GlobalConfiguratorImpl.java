/*
 *  Licensed to the Apache Software Foundation (ASF) under one
 *  or more contributor license agreements.  See the NOTICE file
 *  distributed with this work for additional information
 *  regarding copyright ownership.  The ASF licenses this file
 *  to you under the Apache License, Version 2.0 (the
 *  "License"); you may not use this file except in compliance
 *  with the License.  You may obtain a copy of the License at
 *
 *  http://www.apache.org/licenses/LICENSE-2.0
 *
 *  Unless required by applicable law or agreed to in writing,
 *  software distributed under the License is distributed on an
 *  "AS IS" BASIS, WITHOUT WARRANTIES OR CONDITIONS OF ANY
 *  KIND, either express or implied.  See the License for the
 *  specific language governing permissions and limitations
 *  under the License.
 */

package org.apache.myfaces.trinidadinternal.config;

import java.util.ArrayList;
import java.util.Collection;
import java.util.HashMap;
import java.util.List;
import java.util.Map;
import java.util.concurrent.atomic.AtomicReference;

import javax.faces.context.ExternalContext;
import javax.faces.context.FacesContext;

import javax.faces.context.FacesContext;

import javax.servlet.ServletRequest;
import javax.servlet.ServletRequestWrapper;
import javax.servlet.http.HttpServletRequest;

import org.apache.myfaces.trinidad.config.Configurator;
import org.apache.myfaces.trinidad.context.ExternalContextDecorator;
import org.apache.myfaces.trinidad.context.RequestContext;
import org.apache.myfaces.trinidad.context.RequestContextFactory;
import org.apache.myfaces.trinidad.logging.TrinidadLogger;
import org.apache.myfaces.trinidad.skin.SkinFactory;
import org.apache.myfaces.trinidad.util.ClassLoaderUtils;
import org.apache.myfaces.trinidad.util.ComponentReference;
<<<<<<< HEAD
=======
import org.apache.myfaces.trinidad.util.ExternalContextUtils;
import org.apache.myfaces.trinidad.util.RequestStateMap;
import org.apache.myfaces.trinidad.util.RequestType;
>>>>>>> 565c0118
import org.apache.myfaces.trinidadinternal.context.RequestContextFactoryImpl;
import org.apache.myfaces.trinidadinternal.context.external.ServletCookieMap;
import org.apache.myfaces.trinidadinternal.context.external.ServletRequestHeaderMap;
import org.apache.myfaces.trinidadinternal.context.external.ServletRequestHeaderValuesMap;
import org.apache.myfaces.trinidadinternal.context.external.ServletRequestMap;
import org.apache.myfaces.trinidadinternal.context.external.ServletRequestParameterMap;
import org.apache.myfaces.trinidadinternal.context.external.ServletRequestParameterValuesMap;
import org.apache.myfaces.trinidadinternal.skin.SkinFactoryImpl;
import org.apache.myfaces.trinidadinternal.skin.SkinUtils;


/**
 * This is the implementation of the Trinidad's Global configurator. It provides the entry point for
 * all other configurators. This class is responsible for enforcing the contract outlined by the
 * Configurator abstract class, but allows a more "relaxed" implementation of the APIs called for by
 * the Configurator class, making it more convenient to use ConfiguratorServices from within the
 * Trinidad renderkit. Where appropriate, these differences will be documented for the benifit of
 * the Trindad developer.
 *
 * @see org.apache.myfaces.trinidad.config.Configurator
 * @version $Revision$ $Date$
 */
public final class GlobalConfiguratorImpl
  extends Configurator
{
  /**
   * Returns a GlobalConfigurator instance for the current context's class loader. The
   * GlobalConfigurator is responsible for enforcing the contract on the other methods of this
   * class. This means that if {@link #init(ExternalContext)} is called multiple times, the global
   * configurator will call all subordinate configurators only once.
   *
   * Likewise, the GlobalConfigurator will return exceptions when the contract is expressly violated
   * (like if {@link #getExternalContext(ExternalContext)} is called before a {{@link #beginRequest(ExternalContext)}.
   *
   * @return a GlobalConfigurator or <code>null</code> is one was unable to be obtained.
   */
  static public final GlobalConfiguratorImpl getInstance()
  {
    final ClassLoader loader = Thread.currentThread().getContextClassLoader();

    if (loader == null)
    {
      _LOG.severe("CANNOT_FIND_CONTEXT_CLASS_LOADER");
    }
    else
    {
      synchronized (_CONFIGURATORS)
      {
        GlobalConfiguratorImpl config = _CONFIGURATORS.get(loader);
        if (config == null)
        {
          try
          {
            config = new GlobalConfiguratorImpl();
            _CONFIGURATORS.put(loader, config);
          }
          catch (final RuntimeException e)
          {
            // OC4J was not reporting these errors properly:
            _LOG.severe(e);
            throw e;
          }
          _LOG.fine("GlobalConfigurator has been created.");
        }
        return config;
      }
    }
    return null;
  }

  /**
   * Returns true if the request has not been stated for the current "virtual"
   * request.  In the servlet environment this will be true after
   * {@link #beginRequest(ExternalContext)} is executed and before
   * {@link #endRequest(ExternalContext)} is executed.  This will generally
   * happen once per request.  In the Portlet Environment, the request must be
   * be started and ended at the beginning and end of both the actionRequest
   * and the RenderRequest.
   *
   * @param ec
   * @return
   */
  static public boolean isRequestStarted(ExternalContext ec)
  {
    return (RequestStateMap.getInstance(ec).get(_REQUEST_TYPE) != null);
  }

  /**
   * Returns "true" if the services should be considered enabled or disabled.
   *
   * @param ec
   * @return
   */
  static private final boolean _isDisabled(final ExternalContext ec)
  {
    final Boolean inRequest = (Boolean) RequestStateMap.getInstance(ec).get(_IN_REQUEST);

    if (inRequest == null)
    {
      return isConfiguratorServiceDisabled(ec);
    }
    else
    {
      final boolean disabled = inRequest.booleanValue();
      if (disabled != isConfiguratorServiceDisabled(ec))
      {
        _LOG.warning("Configurator services were disabled after beginRequest was executed.  Cannot disable configurator services");
      }

      return disabled;
    }
  }

  /**
   * Private default constructor. Right now this class is not serializable. If serialization is
   * required, we may wish to make this public. We really don't want people using this though.
   */
  private GlobalConfiguratorImpl()
  {
  }

  /**
   * Executes the beginRequest methods of all of the configurator services. This method will also
   * initizlize the configurator if it has not already been initialized, so there may be no need to
   * call the {@link #init(ExternalContext)} method directly.
   *
   * This method also ensures that the requestContext is attached before the beginRequest methods
   * are called, so there is no reason to initialize the request context before calling this method.
   * In portal environments, it is important to execute this method once for each Portlet action and
   * render request so that the requestContext may be properly initialized even though the
   * underlying services will be called only once per physical request.
   *
   * @param ec the externalContext to use to begin the request.
   *
   * @see Configurator#beginRequest(javax.faces.context.ExternalContext)
   */
  @SuppressWarnings("unchecked") // TODO: remove this for Faces 1.2
  @Override
  public void beginRequest(ExternalContext ec)
  {
    // asserts for debug which disappear in production
    assert ec != null;
    RequestStateMap state = RequestStateMap.getInstance(ec);
    RequestType requestType = (RequestType) state.get(_REQUEST_TYPE);

    // Do per-virtual request stuff
    if (requestType == null)
    {
      // RequestType may change in a portal environment. Make sure it's set up to enforce the
      // contracts
      requestType = ExternalContextUtils.getRequestType(ec);
      RequestStateMap.getInstance(ec).put(_REQUEST_TYPE, requestType);

      // By contract, Configurators beginRequest is only called once per physical request.
      // The globalConfigurator may be called multiple times, however, so we need to enforce
      // the contract.
      if (!_isDisabled(ec))
      {
        // If this hasn't been initialized then please initialize
        if (!_initialized)
        {
          init(ec);
        }

        _attachRequestContext(ec);

        if (state.get(_IN_REQUEST) == null)
        {
          _startConfiguratorServiceRequest(ec);
        }
      }
      else
      {
        _LOG.fine("GlobalConfigurator: Configurators have been disabled for this request.");
      }
    }
    else if (!requestType.equals(ExternalContextUtils.getRequestType(ec)))
    {
      // This will happen if the actionRequest was not ended before dispatching to the render
      // request
      throw new IllegalStateException("The previous action request was not ended.");
    }
    else
    {
      _LOG.fine("BeginRequest called multiple times for this request");
    }
  }

  /**
   * Cleans up the current configurator. This will execute the destroy method on all of the
   * configurator services. Generally this will be called by Trinidad's context listener when the
   * context is destroyed, but it may be used manually to allow the configurator to be
   * re-initialized.
   *
   * Calling this method while the configurator is not initialized will not re-execute the destroy
   * methods on the services.
   *
   * @see org.apache.myfaces.trinidad.config.Configurator#destroy()
   */
  @Override
  public void destroy()
  {
    if (_initialized)
    {
      try
      {
        for (final Configurator config: _services)
        {
          try
          {
            config.destroy();
          }
          catch (final Throwable t)
          {
            // we always want to continue to destroy things, so log errors and continue
            _LOG.severe(t);
          }
        }
        _services = null;
        _initialized = false;
      }
      finally
      {
        //release any managed threadlocals that may have been used durring destroy
        _releaseManagedThreadLocals();
      }
    }
  }

  /**
   * Ends the currently begun request. It is important to note that this should be executed only
   * once per physical request.
   *
   * @see org.apache.myfaces.trinidad.config.Configurator#endRequest(javax.faces.context.ExternalContext)
   */
  @Override
  public void endRequest(ExternalContext ec)
  {
    RequestStateMap state = RequestStateMap.getInstance(ec);

    // do per virtual-request stuff
    if (state.get(_REQUEST_TYPE) != null)
    {
      if (!_isDisabled(ec))
      {
        try
        {
          //Only end services at the end of a writable response.  This will
          //generally be RENDER, RESOURCE, and SERVLET.
          if (ExternalContextUtils.isResponseWritable(ec))
          {
            _endConfiguratorServiceRequest(ec);
          }
        }
        finally
        {
          state.saveState(ec);
          _releaseRequestContext(ec);
        }
      }
      state.remove(_REQUEST_TYPE);
    }
  }

  /**
   * Returns an externalContext for this configurator and all of the configurator services. If this
   * method is executed before {@link #beginRequest(ExternalContext)} then this method will call
   * beginRequest(). It is important to note, however, that even though beginRequest does not need
   * to be explicitly called, {{@link #endRequest(ExternalContext)} does need to be called when the
   * request has completed or the contract to the configurators will be broken.
   *
   * @param ec
   *          the ExternalContext object that should be wrapped.
   *
   * @return a decorated ExternalContext object
   */
  @Override
  public ExternalContext getExternalContext(ExternalContext ec)
  {
    RequestStateMap state = RequestStateMap.getInstance(ec);
    RequestType type = (RequestType) state.get(_REQUEST_TYPE);

    if (type == null)
    {
      beginRequest(ec);
      type = (RequestType) state.get(_REQUEST_TYPE);
    }
    else if (!ExternalContextUtils.getRequestType(ec).equals(type))
    {
      throw new IllegalStateException("The expected request type is not the same as the current request type.");
    }

    if (!_isDisabled(ec))
    {
      if (!type.isPortlet() && _isSetRequestBugPresent(ec))
      {
        //This handles bug 493 against the JSF-RI 1.2_03 and earlier.  If the bug
        //is present in the current system, add a wrapper to fix it

        //TODO sobryan this is somewhat inefficient so should be removed when we
        //are no longer dependant on JSF1.2_03 or earlier.  Still, we only wrap
        //when we have to so it should be no biggy under normal circumstances.
        ec = new ClearRequestExternalContext(ec);
      }

      // Wrap ExternalContexts
      for (Configurator config: _services)
      {
        ec = config.getExternalContext(ec);
      }
    }

    return ec;
  }

  /**
   * Initializes the global configurator and the configurator services. This method need not be
   * called directly as it will be called from {@link #beginRequest(ExternalContext)} if needed. It
   * is also possible to execute this method more then once, although if initialization has already
   * happened then a call to this method will not do anything. To re-initialize this class, call
   * {@link #destroy()} first and then call this method.
   *
   * @param ec
   *          the externalContext needed to initialize this class
   *
   * @see org.apache.myfaces.trinidad.config.Configurator#init(javax.faces.context.ExternalContext)
   */
  @Override
  public void init(ExternalContext ec)
  {
    assert ec != null;

    if (!_initialized)
    {
      try
      {
        _services = ClassLoaderUtils.getServices(Configurator.class.getName());

        // Create a new RequestContextFactory is needed
        if (RequestContextFactory.getFactory() == null)
        {
          RequestContextFactory.setFactory(new RequestContextFactoryImpl());
        }

        // Create a new SkinFactory if needed.
        if (SkinFactory.getFactory() == null)
        {
          SkinFactory.setFactory(new SkinFactoryImpl());
        }

        // register the base skins
        SkinUtils.registerBaseSkins();

        for (final Configurator config: _services)
        {
          config.init(ec);
        }

        // after the 'services' filters are initialized, then register
        // the skin extensions found in trinidad-skins.xml. This
        // gives a chance to the 'services' filters to create more base
        // skins that the skins in trinidad-skins.xml can extend.
        SkinUtils.registerSkinExtensions(ec);
        _initialized = true;
      }
      finally
      {
<<<<<<< HEAD
        //Do cleanup of anything which may have use the thread local manager durring
=======
        //Do cleanup of anything which may have use the thread local manager during
>>>>>>> 565c0118
        //init.
        _releaseManagedThreadLocals();
      }
    }
    else
    {
      _LOG.warning("CONFIGURATOR_SERVICES_INITIALIZED");
    }
  }

  /**
   * Hackily called by the ThreadLocalResetter to register itself so that the
   * GlobalConfiguratorImpl can tell the ThreadLocalResetter to clean up the
   * ThreadLocals at the appropriate time.
   */
  void __setThreadLocalResetter(ThreadLocalResetter resetter)
  {
    if (resetter == null)
      throw new NullPointerException();

    _threadResetter.set(resetter);
  }

  /**
   * @param ec
   * @return
   */
  @SuppressWarnings("unchecked")
  private void _attachRequestContext(ExternalContext ec)
  {
    // If someone didn't release the RequestContext on an earlier request,
    // then it'd still be around, and trying to create a new one
    // would trigger an exception. We don't want to take down
    // this thread for all eternity, so clean up after poorly-behaved code.
    RequestContext context = RequestContext.getCurrentInstance();
    if (context != null)
    {
      if (_LOG.isWarning())
      {
        _LOG.warning("REQUESTCONTEXT_NOT_PROPERLY_RELEASED");
      }
      _releaseRequestContext(ec);
    }

    // See if we've got a cached RequestContext instance; if so,
    // reattach it
    Object cachedRequestContext = RequestStateMap.getInstance(ec).get(_REQUEST_CONTEXT);

    // Catch both the null scenario and the
    // RequestContext-from-a-different-classloader scenario
    if (cachedRequestContext instanceof RequestContext)
    {
      context = (RequestContext) cachedRequestContext;
    }
    else
    {
      RequestContextFactory factory = RequestContextFactory.getFactory();
      assert factory != null;
      context = factory.createContext(ec);
      RequestStateMap.getInstance(ec).put(_REQUEST_CONTEXT, context);
    }
    assert RequestContext.getCurrentInstance() == context;
  }

  private void _releaseRequestContext(ExternalContext ec)
  {
    RequestContext context = RequestContext.getCurrentInstance();
    if (context != null)
    {
      // ensure that any deferred ComponentReferences are initialized
      _finishComponentReferenceInitialization(ec);

      context.release();
      _releaseManagedThreadLocals();
<<<<<<< HEAD
      
=======

>>>>>>> 565c0118
      assert RequestContext.getCurrentInstance() == null;
    }
  }

  /**
   * Ensure that any ThreadLocals initialized during this request are cleared
   */
  private void _releaseManagedThreadLocals()
  {
    ThreadLocalResetter resetter = _threadResetter.get();

    if (resetter != null)
    {
      resetter.__removeThreadLocals();
    }
  }
  
  /**
   * Ensure that all DeferredComponentReferences are fully initialized before the
   * request completes
   */
  private void _finishComponentReferenceInitialization(ExternalContext ec)
  {
    Map<String, Object> requestMap = ec.getRequestMap();
    
    Collection<ComponentReference<?>> initializeList = (Collection<ComponentReference<?>>)
                                             requestMap.get(_FINISH_INITIALIZATION_LIST_KEY);
    
    if ((initializeList != null) && !initializeList.isEmpty())
    {
      for (ComponentReference<?> reference : initializeList)
      {
        reference.ensureInitialization();
      }
      
      // we've initialized everything, so we're done
      initializeList.clear();
    }
  }

  /**
   * Ensure that all DeferredComponentReferences are fully initialized before the
   * request completes
   */
  private void _finishComponentReferenceInitialization(ExternalContext ec)
  {
    Map<String, Object> requestMap = ec.getRequestMap();
    
    Collection<ComponentReference<?>> initializeList = (Collection<ComponentReference<?>>)
                                             requestMap.get(_FINISH_INITIALIZATION_LIST_KEY);
    
    if ((initializeList != null) && !initializeList.isEmpty())
    {
      for (ComponentReference<?> reference : initializeList)
      {
        reference.ensureInitialization();
      }
      
      // we've initialized everything, so we're done
      initializeList.clear();
    }
  }

  private void _endConfiguratorServiceRequest(final ExternalContext ec)
  {
    // Physical request has now ended
    // Clear the in-request flag
    RequestStateMap.getInstance(ec).remove(_IN_REQUEST);
    if (_services != null)
    {
      for (Configurator config: _services)
      {
        try
        {
          config.endRequest(ec);
        }
        catch (Throwable t)
        {
          _LOG.severe(t);
        }
      }
    }
  }

  @SuppressWarnings("unchecked")
  private void _startConfiguratorServiceRequest(final ExternalContext ec)
  {
    // Physical request has now begun
    final boolean disabled = isConfiguratorServiceDisabled(ec);

    // Tell whether the services were disabled when the requests had begun
    RequestStateMap.getInstance(ec).put(_IN_REQUEST, disabled);

    // If this hasn't been initialized then please initialize
    for (Configurator config: _services)
    {
      try
      {
        config.beginRequest(ec);
      }
      catch (Throwable t)
      {
        _LOG.severe(t);
      }
    }
  }

  static private boolean _isSetRequestBugPresent(ExternalContext ec)
  {
    // This first check is here in order to skip synchronization until
    // absolutely necessary.
    if (!_sSetRequestBugTested)
    {
      synchronized (GlobalConfiguratorImpl.class)
      {
        //This second check is here in case a couple of things enter before the
        //boolean is set.  This is only an exception case and will make it so
        //the initialization code runs only once.
        if (!_sSetRequestBugTested)
        {
          ServletRequest orig = (ServletRequest) ec.getRequest();
          // Call getInitParameterMap() up front
          ec.getInitParameterMap();

          ec.setRequest(new TestRequest(orig));

          _sHasSetRequestBug = !TestRequest.isTestParamPresent(ec);
          _sSetRequestBugTested = true;

          ec.setRequest(orig);
        }
      }
    }

    return _sHasSetRequestBug;
  }

  // This handles an issue with the ExternalContext object prior to
  // JSF1.2_04.

  static private class ClearRequestExternalContext
    extends ExternalContextDecorator
  {
    private ExternalContext _ec;
    private Map<String, Object> _requestCookieMap;
    private Map<String, String> _requestHeaderMap;
    private Map<String, String[]> _requestHeaderValuesMap;
    private Map<String, Object> _requestMap;
    private Map<String, String> _requestParameterMap;
    private Map<String, String[]> _requestParameterValuesMap;

    public ClearRequestExternalContext(ExternalContext ec)
    {
      _ec = ec;
    }

    @Override
    protected ExternalContext getExternalContext()
    {
      return _ec;
    }

    @Override
    public void setRequest(Object request)
    {
      super.setRequest(request);

      // And clear out any of the cached maps, since we should
      // go back and look in the map
      _requestCookieMap = null;
      _requestHeaderMap = null;
      _requestHeaderValuesMap = null;
      _requestMap = null;
      _requestParameterMap = null;
      _requestParameterValuesMap = null;
    }

    @Override
    public Map<String, Object> getRequestCookieMap()
    {
      _checkRequest();
      if (_requestCookieMap == null)
      {

        _requestCookieMap = new ServletCookieMap(_getHttpServletRequest());
      }
      return _requestCookieMap;
    }

    @Override
    public Map<String, String> getRequestHeaderMap()
    {
      if (_requestHeaderMap == null)
      {
        _requestHeaderMap = new ServletRequestHeaderMap(_getHttpServletRequest());
      }
      return _requestHeaderMap;
    }

    @Override
    public Map<String, String[]> getRequestHeaderValuesMap()
    {
      if (_requestHeaderValuesMap == null)
      {
        _requestHeaderValuesMap = new ServletRequestHeaderValuesMap(_getHttpServletRequest());
      }
      return _requestHeaderValuesMap;
    }

    @Override
    public Map<String, Object> getRequestMap()
    {
      _checkRequest();
      if (_requestMap == null)
      {
        _requestMap = new ServletRequestMap((ServletRequest) getRequest());
      }
      return _requestMap;
    }

    @Override
    public Map<String, String> getRequestParameterMap()
    {
      _checkRequest();
      if (_requestParameterMap == null)
      {
        _requestParameterMap = new ServletRequestParameterMap((ServletRequest) getRequest());
      }
      return _requestParameterMap;
    }

    @Override
    public Map<String, String[]> getRequestParameterValuesMap()
    {
      _checkRequest();
      if (_requestParameterValuesMap == null)
      {
        _requestParameterValuesMap =
            new ServletRequestParameterValuesMap((ServletRequest) getRequest());
      }
      return _requestParameterValuesMap;
    }

    private void _checkRequest()
    {
      if (super.getRequest() == null)
      {
        throw new UnsupportedOperationException("Request is null on this context.");
      }
    }

    private HttpServletRequest _getHttpServletRequest()
    {
      _checkRequest();
      if (!(getRequest() instanceof HttpServletRequest))
      {
        throw new IllegalArgumentException("Only HttpServletRequest supported");
      }

      return (HttpServletRequest) getRequest();
    }
  }


  private static volatile boolean _sSetRequestBugTested = false;
  private static boolean _sHasSetRequestBug = false;

  private boolean _initialized;
  private List<Configurator> _services;
  static private final Map<ClassLoader, GlobalConfiguratorImpl> _CONFIGURATORS =
    new HashMap<ClassLoader, GlobalConfiguratorImpl>();
  static private final String _IN_REQUEST =
    GlobalConfiguratorImpl.class.getName() + ".IN_REQUEST";
  static private final String _REQUEST_CONTEXT =
    GlobalConfiguratorImpl.class.getName() + ".REQUEST_CONTEXT";
  static private final String _REQUEST_TYPE =
    GlobalConfiguratorImpl.class.getName() + ".REQUEST_TYPE";

  static private class TestRequest
    extends ServletRequestWrapper
  {
    public TestRequest(ServletRequest request)
    {
      super(request);
    }

    @Override
    public String getParameter(String string)
    {
      if (_TEST_PARAM.equals(string))
      {
        return "passed";
      }

      return super.getParameter(string);
    }

    static public final boolean isTestParamPresent(ExternalContext ec)
    {
      return RequestStateMap.getInstance(ec).get(_TEST_PARAM) != null;
    }

    static private String _TEST_PARAM = TestRequest.class.getName() + ".TEST_PARAM";
  }

  // skanky duplication of key from ComponentReference Class
  private static final String _FINISH_INITIALIZATION_LIST_KEY = ComponentReference.class.getName() +
                                                                "#FINISH_INITIALIZATION";

  // hacky reference to the ThreadLocalResetter used to clean up request-scoped
  // ThreadLocals
  private AtomicReference<ThreadLocalResetter> _threadResetter =
    new AtomicReference<ThreadLocalResetter>();

  static private final TrinidadLogger _LOG =
    TrinidadLogger.createTrinidadLogger(GlobalConfiguratorImpl.class);
}<|MERGE_RESOLUTION|>--- conflicted
+++ resolved
@@ -29,8 +29,6 @@
 import javax.faces.context.ExternalContext;
 import javax.faces.context.FacesContext;
 
-import javax.faces.context.FacesContext;
-
 import javax.servlet.ServletRequest;
 import javax.servlet.ServletRequestWrapper;
 import javax.servlet.http.HttpServletRequest;
@@ -43,12 +41,9 @@
 import org.apache.myfaces.trinidad.skin.SkinFactory;
 import org.apache.myfaces.trinidad.util.ClassLoaderUtils;
 import org.apache.myfaces.trinidad.util.ComponentReference;
-<<<<<<< HEAD
-=======
 import org.apache.myfaces.trinidad.util.ExternalContextUtils;
 import org.apache.myfaces.trinidad.util.RequestStateMap;
 import org.apache.myfaces.trinidad.util.RequestType;
->>>>>>> 565c0118
 import org.apache.myfaces.trinidadinternal.context.RequestContextFactoryImpl;
 import org.apache.myfaces.trinidadinternal.context.external.ServletCookieMap;
 import org.apache.myfaces.trinidadinternal.context.external.ServletRequestHeaderMap;
@@ -416,11 +411,7 @@
       }
       finally
       {
-<<<<<<< HEAD
-        //Do cleanup of anything which may have use the thread local manager durring
-=======
         //Do cleanup of anything which may have use the thread local manager during
->>>>>>> 565c0118
         //init.
         _releaseManagedThreadLocals();
       }
@@ -495,11 +486,7 @@
 
       context.release();
       _releaseManagedThreadLocals();
-<<<<<<< HEAD
-      
-=======
-
->>>>>>> 565c0118
+
       assert RequestContext.getCurrentInstance() == null;
     }
   }
@@ -514,29 +501,6 @@
     if (resetter != null)
     {
       resetter.__removeThreadLocals();
-    }
-  }
-  
-  /**
-   * Ensure that all DeferredComponentReferences are fully initialized before the
-   * request completes
-   */
-  private void _finishComponentReferenceInitialization(ExternalContext ec)
-  {
-    Map<String, Object> requestMap = ec.getRequestMap();
-    
-    Collection<ComponentReference<?>> initializeList = (Collection<ComponentReference<?>>)
-                                             requestMap.get(_FINISH_INITIALIZATION_LIST_KEY);
-    
-    if ((initializeList != null) && !initializeList.isEmpty())
-    {
-      for (ComponentReference<?> reference : initializeList)
-      {
-        reference.ensureInitialization();
-      }
-      
-      // we've initialized everything, so we're done
-      initializeList.clear();
     }
   }
 
