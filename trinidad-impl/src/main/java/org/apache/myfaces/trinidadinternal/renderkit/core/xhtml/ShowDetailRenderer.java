--- conflicted
+++ resolved
@@ -262,12 +262,6 @@
     boolean          disclosed
     )
   {
-<<<<<<< HEAD
-    String iconName = (disclosed
-                       ? SkinSelectors.AF_SHOW_DETAIL_DISCLOSED_ICON_NAME
-                       : SkinSelectors.AF_SHOW_DETAIL_UNDISCLOSED_ICON_NAME);
-
-=======
     String iconName;
     
     // Requests from Nokia's WebKit-browsers are handled by desktop renderer.
@@ -291,7 +285,6 @@
                   : SkinSelectors.AF_SHOW_DETAIL_UNDISCLOSED_ICON_NAME);
     }
     
->>>>>>> 20fdda33
     return rc.getIcon(iconName);
   }
 
