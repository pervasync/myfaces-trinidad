--- conflicted
+++ resolved
@@ -423,11 +423,7 @@
     }
 
     private Object _o;
-<<<<<<< HEAD
-
-=======
     
->>>>>>> 565c0118
     private static final long serialVersionUID = 1L;
   }
 
@@ -463,5 +459,4 @@
 
   private static final TrinidadLogger _LOG = TrinidadLogger.createTrinidadLogger(ForEachTag.class);
 
-  private static final long serialVersionUID = 1L;
 }