/*
 *  Licensed to the Apache Software Foundation (ASF) under one
 *  or more contributor license agreements.  See the NOTICE file
 *  distributed with this work for additional information
 *  regarding copyright ownership.  The ASF licenses this file
 *  to you under the Apache License, Version 2.0 (the
 *  "License"); you may not use this file except in compliance
 *  with the License.  You may obtain a copy of the License at
 *
 *  http://www.apache.org/licenses/LICENSE-2.0
 *
 *  Unless required by applicable law or agreed to in writing,
 *  software distributed under the License is distributed on an
 *  "AS IS" BASIS, WITHOUT WARRANTIES OR CONDITIONS OF ANY
 *  KIND, either express or implied.  See the License for the
 *  specific language governing permissions and limitations
 *  under the License.
 */
package org.apache.myfaces.trinidadinternal.renderkit.core.xhtml;

import java.io.IOException;
<<<<<<< HEAD
=======

import java.util.ArrayList;
import java.util.Collection;
>>>>>>> 565c0118
import java.util.Collections;
import java.util.HashMap;
import java.util.HashSet;
import java.util.List;
import java.util.Map;
import java.util.Set;

import javax.faces.component.UIComponent;
import javax.faces.component.behavior.ClientBehavior;
import javax.faces.component.behavior.ClientBehaviorContext;
import javax.faces.component.behavior.ClientBehaviorHint;
import javax.faces.component.behavior.ClientBehaviorHolder;
import javax.faces.context.FacesContext;
import javax.faces.context.ResponseWriter;

import org.apache.myfaces.trinidad.component.UIXComponentRef;
import org.apache.myfaces.trinidad.component.UIXIterator;
import org.apache.myfaces.trinidad.component.UIXSubform;
import org.apache.myfaces.trinidad.component.UIXSwitcher;
import org.apache.myfaces.trinidad.context.Agent;
import org.apache.myfaces.trinidad.context.RenderingContext;
import org.apache.myfaces.trinidad.logging.TrinidadLogger;
<<<<<<< HEAD
import org.apache.myfaces.trinidad.render.XhtmlConstants;
=======
import org.apache.myfaces.trinidad.render.CoreRenderer;
>>>>>>> 565c0118
import org.apache.myfaces.trinidadinternal.agent.TrinidadAgent;
import org.apache.myfaces.trinidadinternal.renderkit.core.xhtml.jsLibs.Scriptlet;
import org.apache.myfaces.trinidadinternal.renderkit.core.xhtml.jsLibs.XhtmlScriptletFactory;
import org.apache.myfaces.trinidadinternal.share.util.FastMessageFormat;


/**
 * XHTML rendering utilities.
 */
public class XhtmlUtils
{
  /**
   * Skip over pure iteration components to find a "structural" parent.
   * This code is not guaranteed to work, but will work well enough.
   * @return a structural parent, or null if none exists
   */
  static public UIComponent getStructuralParent(UIComponent component)
  {
    while (true)
    {
      component = component.getParent();
      if (component == null)
        return null;

      if (_NON_STRUCTURAL_COMPONENT_FAMILIES.contains(component.getFamily()))
        continue;

      return component;
    }
  }

  /**
   * Returns true if the agent has enough support for Trinidad
   * to launch separate windows.  We require both multiple window
   * support and PPR support.
   */
  static public final boolean supportsSeparateWindow(
    Agent agent)
  {
    return (Boolean.TRUE.equals(
             agent.getCapabilities().get(TrinidadAgent.CAP_MULTIPLE_WINDOWS)) &&
            Boolean.TRUE.equals(
             agent.getCapabilities().get(TrinidadAgent.CAP_PARTIAL_RENDERING)));
  }

  /** Library key for the locale lib */
  public static final String CORE_LIB =
    XhtmlScriptletFactory.CORE_LIB;

  /**
   * Returns a composite ID based on a base and a suffix.
   */
  public static String getCompositeId(String baseid, String suffix)
  {
    int length = baseid.length() +
                 TrinidadRenderingConstants.COMPOSITE_ID_EXTENSION.length();
    if (suffix != null)
      length += suffix.length();
    StringBuilder compID
      = new StringBuilder(length);
    compID.append(baseid);
    compID.append(TrinidadRenderingConstants.COMPOSITE_ID_EXTENSION);
    if (suffix != null)
      compID.append(suffix);
    return compID.toString();
  }

  /**
   * Registers a scriptlet.
   */
  public static  void registerScriptlet(Object key, Scriptlet scriptlet)
  {
    _sScriptletTable.put(key, scriptlet);
  }

  /**
   */
  static public void addLib(
    FacesContext     context,
    RenderingContext rc,
    Object           libKey
    ) throws IOException
  {
    if ((XhtmlRenderer.supportsScripting(rc)) && (libKey != null))
    {
      Scriptlet scriptlet = _sScriptletTable.get(libKey);
      if (scriptlet == null)
      {
        if (_LOG.isWarning())
          _LOG.warning("CANNOT_FIND_SCRIPTLET", libKey);
      }
      else
      {
        scriptlet.outputScriptlet(context, rc);
      }
    }
  }

  /**
   * Write out a script element importing a library.
   * The given URL will only be written once to the page.
   */
  public static void writeLibImport(
    FacesContext     context,
    RenderingContext rc,
    Object           libURL) throws IOException
  {
    // check if it's already been written
    Map<Object, Object> props = rc.getProperties();
    if (props.containsKey(libURL)) { return; }

    // put the lib name in the property map so it won't be written out again
    props.put(libURL, Boolean.TRUE);

    ResponseWriter writer = context.getResponseWriter();

    writer.startElement("script", null);
    XhtmlRenderer.renderScriptDeferAttribute(context, rc);
    // Bug #3426092:
    // render the type="text/javascript" attribute in accessibility mode
    XhtmlRenderer.renderScriptTypeAttribute(context, rc);

    // For portlets, we want to make sure that we only import
    // each script once.  Employ document.write() to achieve this
    // effect.  (Note that on Netscape 4.x this caused major
    // problems when resizing windows - but we're done with Netscape 4)
    libURL = context.getExternalContext().encodeResourceURL(libURL.toString());

    if (XhtmlConstants.FACET_PORTLET.equals(rc.getOutputMode()))
    {
      if (rc.getProperties().get(_PORTLET_LIB_TABLE_KEY) == null)
      {
        rc.getProperties().put(_PORTLET_LIB_TABLE_KEY, Boolean.TRUE);
        writer.writeText("var _uixJSL;" +
                         "if(!_uixJSL)_uixJSL={};" +
                         "function _addJSL(u)" +
                         "{" +
                           "if(!_uixJSL[u])" +
                           "{" +
                             "_uixJSL[u]=1;" +
                             "document.write(\"<scrip\"+" +
                                            "\"t src=\\\"\"+u+" +
                                            "\"\\\"></scrip\"+" +
                                            "\"t>\")" +
                           "}" +
                         "}",
             null);
      }
      writer.writeText("_addJSL(\"", null);
      writer.writeText(libURL, null);
      writer.writeText("\")", null);
    }
    else
    {
      // The "safe" case: just write out the source
      writer.writeURIAttribute("src", libURL, null);
    }

    writer.endElement("script");
  }

  /**
   * Return the chained JavaScript
   */
  public static String getChainedJS(
    String evh1,
    String evh2,
    boolean shortCircuit
    )
  {
    //
    // don't chain if one of the Strings is null or empty
    //
    if (evh1 == null)
      return evh2;

    if (evh2 == null)
      return evh1;

    int evh1Length = evh1.length();

    if (evh1Length == 0)
      return evh2;

    int evh2Length = evh2.length();

    if (evh2Length == 0)
      return evh1;

    //
    // Chain the results together
    //

    // allocate enough room for the constants plus double the length
    // of the possible-escaped strings
    //
    StringBuilder outBuilder = new StringBuilder(15 +
                                              evh1Length * 2 +
                                              3 +
                                              evh2Length * 2 +
                                              18);

    outBuilder.append("return _chain('");
    _escapeSingleQuotes(outBuilder, evh1);
    outBuilder.append("','");
    _escapeSingleQuotes(outBuilder, evh2);

    RenderingContext arc = RenderingContext.getCurrentInstance();
    boolean isDesktop = (arc.getAgent().getType().equals(Agent.TYPE_DESKTOP));

    if (isDesktop)
    {
      if ( shortCircuit )
        outBuilder.append("',this,event,true)");
      else
        outBuilder.append("',this,event)");
    }
    else
    {
      // Some mobile browsers do not support DOM Event object.
      // If event is passed, the script crushes before the function gains
      // control.
      if ( shortCircuit )
        outBuilder.append("',this,null,true)");
      else
        outBuilder.append("',this,null)");
    }

    return outBuilder.toString();
  }

  /**
   * Return the chained JavaScript
   */
  public static String getChainedJS(
    boolean   shortCircuit,
    String... scripts
    )
  {
    if (scripts.length == 0)
    {
      return null;
    }

    if (scripts.length <= 2)
    {
      // Use the more efficient code for two scripts, or less
      return getChainedJS(scripts[0], scripts.length == 2 ? scripts[1] : null, shortCircuit);
    }

    StringBuilder builder = new StringBuilder(100);
    builder.append("return _chainMultiple([");
    int firstNonNullScript = -1;
    int numScripts = 0;

    for (int i = 0, size = scripts.length; i < size; ++i)
    {
      String script = scripts[i];
      if (script == null) { continue; }
      script = script.trim();
      if (script.length() == 0) { continue; }
      ++numScripts;

      if (firstNonNullScript == -1)
      {
        builder.append('\'');
        firstNonNullScript = i;
      }
      else
      {
        builder.append(",'");
      }
      escapeJS(builder, script, true);
      builder.append('\'');
    }
    if (numScripts == 0) { return null; }
    if (numScripts == 1) { return scripts[firstNonNullScript]; }

    RenderingContext rc = RenderingContext.getCurrentInstance();
    if (rc.getAgent().getType().equals(Agent.TYPE_DESKTOP))
    {
      if (shortCircuit)
        builder.append("],this,event,true);");
      else
        builder.append("],this,event);");
    }
    else
    {
      // Some mobile browsers do not support DOM Event object.
      // If event is passed, the script crushes before the function gains
      // control.
      if (shortCircuit)
        builder.append("],this,null,true);");
      else
        builder.append("],this,null);");
    }

    return builder.toString();
  }

  /**
   * Handle escaping '/', and single quotes, plus escaping text inside of
   * quotes with just a String for input.  If a String in and a String out is
   * all that is required, this version is more efficient if the String
   * does not need to be escaped.
   */
  public static String escapeJS(
    String inString
    )
  {
    return escapeJS(inString, false /* inQuotes */);
  }

  /**
   * Handle escaping '/', and single quotes, plus escaping text inside of
   * quotes with just a String for input.  If a String in and a String out is
   * all that is required, this version is more efficient if the String
   * does not need to be escaped.
   */
  public static String escapeJS(
    String  inString,
    boolean inQuotes
    )
  {
    int charCount = inString.length();

    StringBuilder outBuilder = new StringBuilder(charCount * 2);

    escapeJS(outBuilder, inString, inQuotes);

    // since we only add characters, if the character count is different, we
    // will have a different output string, otherwise, reuse the input string,
    // as it is unchanged
    if (charCount != outBuilder.length())
    {
      return outBuilder.toString();
    }
    else
    {
      return inString;
    }
  }

  /**
   * Handle escaping '/', and single quotes, plus escaping text inside of
   * quotes.
   */
  public static void escapeJS(
    StringBuilder outBuilder,
    String       inString
    )
  {
    escapeJS(outBuilder, inString, false /* inQuotes */);
  }

  /**
   * Handle escaping '/', and single quotes, plus escaping text inside of
   * quotes.
   */
  public static void escapeJS(
    StringBuilder outBuilder,
    String       inString,
    boolean      inQuotes)
  {
    escapeJS(outBuilder, inString, inQuotes, 1 /* escapeCount */);
  }

  /**
   * Handle escaping '/', and single quotes, plus escaping text inside of
   * quotes.
   */
  public static void escapeJS(
    StringBuilder outBuilder,
    String       inString,
    boolean      inQuotes,
    int          escapeCount
    )
  {
    int leadSlashCount = (int)Math.pow(2, escapeCount) - 2;
    int charCount = inString.length();

    char    prevChar  = '\u0000';

    //
    // loop through the string escaping the single quotes at the \'s as
    // necessary
    //
    for (int i = 0; i < charCount; i++)
    {
      char currChar = inString.charAt(i);

      if (currChar == '\'')
      {
        if (!(inQuotes && (prevChar == '\\')))
        {
          // only toggle whetehr we are in quotes if the quote isn't escaped
          inQuotes = !inQuotes;
        }

        // handle double-escaping case
        // eg. "\'" + escapeJS(builder,"a'b",true,2) + "\'" -> "\'a\\\'b\'"
        for (int j=0; j < leadSlashCount; j++)
        {
          outBuilder.append('\\');
        }

        // always escape quotes
        outBuilder.append('\\');

        // output the current character
        outBuilder.append(currChar);
      }
      else
      {
        if (inQuotes)
        {
          if (currChar > 255)
          {
            outBuilder.append("\\u");
            _appendHexString(outBuilder, currChar, 4);
          }
          else
          {
            if ((currChar > 31) &&
                (currChar < 128))
            {
              if (currChar == '\\')
              {
                // escape all \'s in strings
                outBuilder.append('\\');
              }

              // output the current character
              outBuilder.append(currChar);
            }
            else
            {
              outBuilder.append("\\x");
              _appendHexString(outBuilder, currChar, 2);
            }
          }
        }
        else
        {
          // Double up backslashes (see bug 1676002)
          if (currChar == '\\')
            outBuilder.append('\\');

          // output the current character
          outBuilder.append(currChar);
        }
      }

      // keep track of the previous character to determine whether
      // single quotes are escaped
      prevChar = currChar;
    }
  }

  private static void _appendHexString(
    StringBuilder builder,
    int          number,
    int          minDigits
    )
  {
    String hexString = Integer.toHexString(number);

    int hexLength = hexString.length();

    int zeroPadding = minDigits - hexLength;

    if (zeroPadding > 0)
    {
      builder.append('0');

      while (zeroPadding > 1)
      {
        builder.append('0');
        zeroPadding--;
      }
    }
    else
    {
      if (zeroPadding < 0)
      {
        throw new IllegalArgumentException();
      }
    }

    builder.append(hexString);
  }

  private static void _escapeSingleQuotes(
    StringBuilder outBuilder,
    String       inString
    )
  {
    int     charCount = inString.length();
    char    prevChar  = '\u0000';
    boolean inQuotes  = false;

    //
    // loop through the string escaping the single quotes at the \'s as
    // necessary
    //
    for (int i = 0; i < charCount; i++)
    {
      char currChar = inString.charAt(i);

      if (currChar == '\'')
      {
        if (!(inQuotes && (prevChar == '\\')))
        {
          // only toggle whetehr we are in quotes if the quote isn't escaped
          inQuotes = !inQuotes;
        }

        // always escape quotes
        outBuilder.append('\\');
      }
      else if ((currChar == '\\') && inQuotes)
      {
        // escape all \'s in strings
        outBuilder.append('\\');
      }

      // output the current character
      outBuilder.append(currChar);

      // keep track of the previous character to determine whether
      // single quotes are escaped
      prevChar = currChar;
    }
  }
  public static String getJSIdentifier(String clientId)
  {
    if (clientId == null)
      return null;

    // Bug 3931544:  don't use colons in Javascript variable names.
    // We'll just replace colons with underscores;  not perfect, but adequate
    return clientId.replace(':','_');
  }

  public static String getFormattedString(String pattern, String[] parameters)
  {
    FastMessageFormat formatter = new FastMessageFormat(pattern);
    return formatter.format(parameters);
  }

  /*
   * This method returns the encoded parameter name or paramater value
   * for the Non-JavaScript browsers
   */
  public static String getEncodedParameter(String param)
  {
    return param + TrinidadRenderingConstants.NO_JS_PARAMETER_KEY;
  }

  /*
   * This method returns the name attribute of HTML elements for Non-JavaScript
   * browsers. It is encoded with parameter name and value pair.
   */
  public static String getEncodedNameAttribute(String param[])
  {
    // The incoming array(param[]) must contain parameter name and value pair
    // in the order of <<name1>>, <<value1>>, <<name2>>, <<value2>>,...
    // The encoded parameter name and value for the above would be
    // <<name1>><<encodingKey>><<value1>><<encodingKey>>
    // <<name2>><<encodingKey>><<value2>>

    int noOfParam = param.length;
    int bufferLen = 0;

    // Calculate what would be the length of the encoded param name and
    // value pair. We need it to initialize the buffer size of StringBuilder.
    for(int i = 0; i < noOfParam; i++)
    {
      bufferLen += param[i].length();
    }
    // If there are N parameter names and values, there would be N-1
    // encoding key so add its length also
<<<<<<< HEAD
    bufferLen  += (noOfParam -1) * TrinidadRenderingConstants.NO_JS_PARAMETER_KEY.length();
   
=======
    bufferLen  += (noOfParam -1) * XhtmlConstants.NO_JS_PARAMETER_KEY.length();

>>>>>>> 565c0118
    StringBuilder nameAttri = new StringBuilder(bufferLen);

    //Encode all the parameter names and values except the last parameter value
    for(int i = 0; i < noOfParam-1; i++)
    {
      nameAttri.append(getEncodedParameter(param[i]));
    }

    nameAttri.append(param[noOfParam-1]);

    return(nameAttri.toString());
  }

  /**
   * Build a client event handler (onfocus for example) including any associated
   * client behaviors for the event.
   *
   * @param facesContext The faces context
   * @param component The component
   * @param eventName The event, without the "on*" prefix, to render
   * @param secondaryEventName If applicable, the secondary event name. For command components,
   * "click" and "action" behaviors are included together and for input components, "change" and
   * "valueChange" are included together.
   * @param eventHandlerScript Script to be executed after the behaviors. May be null
   * @param userHandlerScript user event handler to be executed before the event handler script and
   * any client behavior scripts. May be null.
   */
  public static String getClientEventHandler(
    FacesContext facesContext,
    UIComponent  component,
    String       eventName,
    String       secondaryEventName,
    String       userHandlerScript,
    String       eventHandlerScript
    )
  {
    BehaviorsData data = null;
    if (component instanceof ClientBehaviorHolder)
    {
      data = new BehaviorsData();
      _getBehaviorScripts(facesContext, component, eventName, data);

      if (secondaryEventName != null)
      {
        _getBehaviorScripts(facesContext, component, secondaryEventName, data);
      }
    }

    boolean hasHandler = eventHandlerScript != null && eventHandlerScript.length() > 0;
    boolean hasUserHandler = userHandlerScript != null && userHandlerScript.length() > 0;
    String script = null;
    boolean hasBehaviors = data != null && data.behaviorScripts != null &&
      !data.behaviorScripts.isEmpty();

    if (hasHandler && !hasBehaviors && !hasUserHandler)
    {
      script = eventHandlerScript;
    }
    else if (hasUserHandler && !hasBehaviors && !hasHandler)
    {
      script = userHandlerScript;
    }
    else if (!hasUserHandler && !hasHandler && hasBehaviors && data.behaviorScripts.size() == 1)
    {
      script = data.behaviorScripts.get(0);
      if ("action".equals(secondaryEventName) && data.submitting)
      {
        // prevent the default click action if submitting
        script += ";return false;";
      }
    }
    else
    {
      // There are multiple scripts, we will need to chain the methods.
      int numBehaviorScripts = hasBehaviors ? data.behaviorScripts.size() : 0;
      int length = numBehaviorScripts;
      if (hasHandler) { ++length; }
      if (hasUserHandler) { ++length; }
      String[] scripts = new String[length];
      int index = 0;
      boolean submitting = false;
      if (hasUserHandler)
      {
        scripts[0] = userHandlerScript;
        index = 1;
      }

      if (hasBehaviors)
      {
        System.arraycopy(data.behaviorScripts.toArray(), 0, scripts, index, numBehaviorScripts);
        index += numBehaviorScripts;
      }

      if (hasHandler)
      {
        scripts[index] = eventHandlerScript;
      }

      script = getChainedJS(true, scripts);
      if (submitting && "click".equals(eventName))
      {
        // prevent the default click action if submitting
        script += ";return false;";
      }
    }

    return script;
  }

  /**
   * Gather the behavior scripts for a client behavior holder
   *
   * @param facesContext the faces context
   * @param component the behavior holder (must implement ClientBehaviorHolder)
   * @param eventName the event of the behaviors to get
   * @param data the data to populate, which may have data from a previous invokation of this
   * function
   * @return the data collected while getting the behaviors (used for performance to avoid
   * duplicate lookup and allow for lazy loading of the parameters)
   */
  private static void _getBehaviorScripts(
    FacesContext  facesContext,
    UIComponent   component,
    String        eventName,
    BehaviorsData data)
  {
    ClientBehaviorHolder behaviorHolder = (ClientBehaviorHolder)component;

    List<ClientBehavior> behaviors = behaviorHolder.getClientBehaviors().get(eventName);
    if (behaviors != null && !behaviors.isEmpty())
    {
      // if params are not null, a submitting behavior was found in a previous call to this
      // function, so we do not need to check for submitting here
      data.submitting = data.submitting || _hasSubmittingBehavior(behaviors);
      if (data.params == null && data.submitting)
      {
        // We only need to gather the parameters if there is a submitting behavior, so do
        // not incur the performance overhead if not needed
        data.params = CoreRenderer.getBehaviorParameters(component);
      }

      ClientBehaviorContext behaviorContext = ClientBehaviorContext.createClientBehaviorContext(
        facesContext, component, eventName, component.getClientId(facesContext), data.params);

      if (data.behaviorScripts == null)
      {
        data.behaviorScripts = new ArrayList<String>(behaviors.size());
      }

      for (ClientBehavior behavior : behaviors)
      {
        data.behaviorScripts.add(behavior.getScript(behaviorContext));
      }
    }
  }

  private static boolean _hasSubmittingBehavior(
    Iterable<ClientBehavior> behaviors)
  {
    for (ClientBehavior behavior : behaviors)
    {
      if (behavior.getHints().contains(ClientBehaviorHint.SUBMITTING))
      {
        return true;
      }
    }
    return false;
  }

  private static class BehaviorsData
  {
    Collection<ClientBehaviorContext.Parameter> params;
    List<String>                                behaviorScripts;
    boolean                                     submitting;
  }

  private static final Object _CLIENT_BEHAVIORS_KEY = new Object();

  /** HashMap mapping names to their scriptlets */
  private static Map<Object, Scriptlet> _sScriptletTable =
    Collections.synchronizedMap(new HashMap<Object, Scriptlet>(37));

  // Key for storing whether we've written out the script
  // for storing loaded libraries
  static private final Object _PORTLET_LIB_TABLE_KEY = new Object();
  static private final Set<String> _NON_STRUCTURAL_COMPONENT_FAMILIES;

  static
  {
    _NON_STRUCTURAL_COMPONENT_FAMILIES = new HashSet<String>();
    _NON_STRUCTURAL_COMPONENT_FAMILIES.add(UIXIterator.COMPONENT_FAMILY);
    _NON_STRUCTURAL_COMPONENT_FAMILIES.add(UIXComponentRef.COMPONENT_FAMILY);
    _NON_STRUCTURAL_COMPONENT_FAMILIES.add(UIXSubform.COMPONENT_FAMILY);
    _NON_STRUCTURAL_COMPONENT_FAMILIES.add(UIXSwitcher.COMPONENT_FAMILY);
  }

  static
  {
    XhtmlScriptletFactory.registerAllScriptlets();
  }

  private static final TrinidadLogger _LOG = TrinidadLogger.createTrinidadLogger(XhtmlUtils.class);
}<|MERGE_RESOLUTION|>--- conflicted
+++ resolved
@@ -19,12 +19,9 @@
 package org.apache.myfaces.trinidadinternal.renderkit.core.xhtml;
 
 import java.io.IOException;
-<<<<<<< HEAD
-=======
 
 import java.util.ArrayList;
 import java.util.Collection;
->>>>>>> 565c0118
 import java.util.Collections;
 import java.util.HashMap;
 import java.util.HashSet;
@@ -47,11 +44,7 @@
 import org.apache.myfaces.trinidad.context.Agent;
 import org.apache.myfaces.trinidad.context.RenderingContext;
 import org.apache.myfaces.trinidad.logging.TrinidadLogger;
-<<<<<<< HEAD
-import org.apache.myfaces.trinidad.render.XhtmlConstants;
-=======
 import org.apache.myfaces.trinidad.render.CoreRenderer;
->>>>>>> 565c0118
 import org.apache.myfaces.trinidadinternal.agent.TrinidadAgent;
 import org.apache.myfaces.trinidadinternal.renderkit.core.xhtml.jsLibs.Scriptlet;
 import org.apache.myfaces.trinidadinternal.renderkit.core.xhtml.jsLibs.XhtmlScriptletFactory;
@@ -107,13 +100,13 @@
   public static String getCompositeId(String baseid, String suffix)
   {
     int length = baseid.length() +
-                 TrinidadRenderingConstants.COMPOSITE_ID_EXTENSION.length();
+                 XhtmlConstants.COMPOSITE_ID_EXTENSION.length();
     if (suffix != null)
       length += suffix.length();
     StringBuilder compID
       = new StringBuilder(length);
     compID.append(baseid);
-    compID.append(TrinidadRenderingConstants.COMPOSITE_ID_EXTENSION);
+    compID.append(XhtmlConstants.COMPOSITE_ID_EXTENSION);
     if (suffix != null)
       compID.append(suffix);
     return compID.toString();
@@ -608,7 +601,7 @@
    */
   public static String getEncodedParameter(String param)
   {
-    return param + TrinidadRenderingConstants.NO_JS_PARAMETER_KEY;
+    return param + XhtmlConstants.NO_JS_PARAMETER_KEY;
   }
 
   /*
@@ -634,13 +627,8 @@
     }
     // If there are N parameter names and values, there would be N-1
     // encoding key so add its length also
-<<<<<<< HEAD
-    bufferLen  += (noOfParam -1) * TrinidadRenderingConstants.NO_JS_PARAMETER_KEY.length();
-   
-=======
     bufferLen  += (noOfParam -1) * XhtmlConstants.NO_JS_PARAMETER_KEY.length();
 
->>>>>>> 565c0118
     StringBuilder nameAttri = new StringBuilder(bufferLen);
 
     //Encode all the parameter names and values except the last parameter value
