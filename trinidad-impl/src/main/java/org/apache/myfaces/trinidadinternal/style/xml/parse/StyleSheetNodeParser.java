--- conflicted
+++ resolved
@@ -48,7 +48,6 @@
  * with newInstance(). Therefore we do not synchronize.
  * This parses the XSS file and creates a StyleSheetNode object.
  * @version $Name:  $ ($Revision: adfrt/faces/adf-faces-impl/src/main/java/oracle/adfinternal/view/faces/style/xml/parse/StyleSheetNodeParser.java#0 $) $Date: 10-nov-2005.18:58:47 $
- * @see org.apache.myfaces.trinidadinternal.share.xml.ClassParserFactory#getParser
  */
 public class StyleSheetNodeParser extends BaseNodeParser
   implements XMLConstants, StyleConstants
@@ -92,11 +91,7 @@
     // This way a styleSheetNode will match any browser if it hasn't specified a specific browser.
     AgentAtRuleMatcher agentMatcher = 
       (_browsers.isEmpty()) ? null : new AgentAtRuleMatcher(_browsers, _versions);
-<<<<<<< HEAD
-  
-=======
-
->>>>>>> 565c0118
+
     return new StyleSheetNode(
         styles,
         null,      // icons only supported in skin CSS - not XSS
@@ -166,10 +161,6 @@
       if (locale != null)
         locales.add(locale);
     }
-<<<<<<< HEAD
-    
-=======
->>>>>>> 565c0118
     return locales;
   }
 
