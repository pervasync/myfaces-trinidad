--- conflicted
+++ resolved
@@ -538,15 +538,9 @@
     UIComponent      component,
     FacesBean        bean)
   {
-<<<<<<< HEAD
-    String source = LabelAndMessageRenderer.__getCachedClientId(arc);
-    boolean immediate = isImmediate(bean);
-    return AutoSubmitUtils.getSubmitScript(arc, source, TrinidadRenderingConstants.AUTOSUBMIT_EVENT, immediate);
-=======
     String source = LabelAndMessageRenderer.__getCachedClientId(rc);
     boolean immediate = isImmediate(component, bean);
     return AutoSubmitUtils.getSubmitScript(rc, source, XhtmlConstants.AUTOSUBMIT_EVENT, immediate);
->>>>>>> 565c0118
   }
 
   private int _getSelectedIndex(
