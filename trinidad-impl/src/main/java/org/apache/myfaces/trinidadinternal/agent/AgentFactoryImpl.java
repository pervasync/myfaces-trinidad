/*
 *  Licensed to the Apache Software Foundation (ASF) under one
 *  or more contributor license agreements.  See the NOTICE file
 *  distributed with this work for additional information
 *  regarding copyright ownership.  The ASF licenses this file
 *  to you under the Apache License, Version 2.0 (the
 *  "License"); you may not use this file except in compliance
 *  with the License.  You may obtain a copy of the License at
 *
 *  http://www.apache.org/licenses/LICENSE-2.0
 *
 *  Unless required by applicable law or agreed to in writing,
 *  software distributed under the License is distributed on an
 *  "AS IS" BASIS, WITHOUT WARRANTIES OR CONDITIONS OF ANY
 *  KIND, either express or implied.  See the License for the
 *  specific language governing permissions and limitations
 *  under the License.
 */
package org.apache.myfaces.trinidadinternal.agent;

import java.util.Collections;
import java.util.Map;

import javax.faces.context.FacesContext;

import org.apache.myfaces.trinidad.context.Agent;
import org.apache.myfaces.trinidad.logging.TrinidadLogger;
<<<<<<< HEAD

import org.apache.myfaces.trinidadinternal.renderkit.core.xhtml.TrinidadRenderingConstants;
=======
import org.apache.myfaces.trinidadinternal.renderkit.core.xhtml.XhtmlConstants;
>>>>>>> 565c0118


/**
 * Trinidad implementation of AgentFactory.
 */
public class AgentFactoryImpl implements AgentFactory
{


  public Agent createAgent(Map<String, String> headerMap)
  {
    // this method primarily exists for use during testing

    AgentImpl agent = new AgentImpl();
    _populateAgentImpl(null, headerMap,agent);
    return agent;
  }

  @SuppressWarnings("unchecked")
  public Agent createAgent(FacesContext facesContext)
  {
    AgentImpl agent = new AgentImpl();

    // Get the RequestHeaderMap to help populate the agent
    Map<String, String> headerMap;
    if (facesContext != null)
    {
      headerMap = facesContext.getExternalContext().getRequestHeaderMap();
    }
    else
    {
      headerMap = Collections.emptyMap();
    }

    //TODO: Add declarative and extensible means for populating AgentImpl object
    // the RequestHeaderMap helps populate the agent
    _populateAgentImpl(facesContext, headerMap, agent);

    return agent;
  }

  // The headerMap is the RequestHeaderMap from the externalContext. It is
  // consulted to correctly populate the agent
  private void _populateAgentImpl(
    FacesContext facesContext,
    Map<String, String> headerMap,
    AgentImpl agent)
  {
    String userAgent = headerMap.get("User-Agent");
    if (userAgent == null)
    {
      // This will happen during JSF2 initialization
      _populateUnknownAgentImpl(userAgent, agent);
      return;
    }

    String isEmail = null;
    if (facesContext != null)
      isEmail = facesContext.getExternalContext().getRequestParameterMap().
                        get(_EMAIL_PARAM);

    if ("true".equals(isEmail))
    {
      _populateEmailAgentImpl(agent);
      return;
    }

    if ((userAgent != null) && userAgent.startsWith("PTG"))
    {
      _populateIaswAgentImpl(userAgent,
                             headerMap.get(_IASW_DEVICE_HINT_PARAM),agent);
      return;
    }

    String accept = headerMap.get("Accept");

    // See if the agent wants WML - if so, we're talking WAP.
    if ((accept != null) &&
        accept.regionMatches(true, 0, "vnd.wap.wml", 0, 11))
    {
      _populateWAPAgentImpl(agent);
      return;
    }

    //the useragent string for telnet and PDA design time will start with
    //OracleJDevMobile because in each of these cases we know we have an
    //exact match in the device repository for the agent name.  This is
    //because the jdev design time and ITS runtime have access to the same
    //device repository as the Trinidad runtime
    //The PDA DT useragent string will be: OracleJDevMobile/PDA/[agentName]
    //The telnet DT and RT useragent string will be:
    //OracleJDevMobile/ITS/[agentName]
    if (userAgent.startsWith("OracleJDevMobile"))
    {
      _populateJDevMobileAgentImpl(userAgent,agent);
      return;
    }
    if (userAgent.startsWith("OracleITS"))
    {
      _populateTelnetAgentImpl(userAgent,agent);
      return;
    }
    if (userAgent.startsWith("Pixo-Browser"))
    {
       _populatePixoAgentImpl(userAgent,agent);
       return;
    }

    if (userAgent.startsWith("ICE Browser"))
    {
       _populateIceAgentImpl(userAgent,agent);
       return;
    }

    // Web Pro
    //userAgent = "Mozilla/4.76 (compatible; MSIE 6.0; U; Windows 95; PalmSource; PalmOS; WebPro; Tungsten Proxyless 1.1 320x320x16)";
    if ( (userAgent.indexOf( "WebPro") != -1 &&
          userAgent.indexOf("Palm")!= -1)||
         userAgent.indexOf("Blazer/3.") != -1)
    {
      _populatePalmWebBrowserProAgentImpl(userAgent,agent);
      return;
    }

/*  //Commenting - Confirm this pattern fornBlazer before uncommenting
    //and remove the Blazer 3.0 check in the previous if
    if (((userAgent.indexOf("Blazer/4.") != -1) ||
        (userAgent.indexOf("Blazer 3.") != -1)) &&
        ((userAgent.indexOf("Palm") != -1)))
    {
      return _getPalmBlazerAgentEntry(userAgent);
    }
*/

    //PPC 02
    //userAgent = "Mozilla/2.0 (compatible; MSIE 3.02; Windows CE; PPC; 240x320)";
    // PPC 03
    //userAgent = "Mozilla/4.0 (compatible; MSIE 4.01; Windows CE; PPC; 240x320)";
    if (userAgent.indexOf("Windows CE") != -1)
    {
      // for PocketPC and Windows Mobile, try to grab the header UA-pixels to
      // determine width/height
      String uaPixels = headerMap.get("UA-pixels");
      _populatePocketPCAgentImpl(userAgent,uaPixels,agent);
      return;
    }

    // This needs to be before check for mozilla!
    if ((userAgent.indexOf("PalmOS") != -1) ||
        (userAgent.indexOf("Blazer") != -1) ||
        (userAgent.indexOf("Xiino") != -1))
    {
      _populatePalmAgentImpl(userAgent,agent);
      return;
    }

    if ((userAgent.indexOf("AppleWebKit") != -1) ||
        (userAgent.indexOf("Safari") != -1))
    {
      _populateSafariAgentImpl(userAgent,agent);
      return;
    }

    if(userAgent.startsWith("BlackBerry"))
    {
        _populateBlackberryAgentImpl(userAgent,agent);
        return;
    }

    if (userAgent.indexOf("Opera") > -1)
    {
        _populateOperaAgentImpl(userAgent,agent);
        return;
    }

    // Generic Mobile Browser Detection
    // The user agent signature varies depending on the
    // device manufacturer and carrier. Use case insensitive
    // string matching.
    // Some of the browsers listed below support higher capabilities
    // than basic HTML browser capabilities. However, those browsers
    // are treated as basic HTML browser here for maximam compatibility
    // and performance.
    // We do not support WAP1.X browsers (WML).

    String userAgentLowercase = userAgent.toLowerCase();

    if ((userAgentLowercase.indexOf("wap1.") < 0) &&
        (userAgentLowercase.indexOf("wap2.") > -1  ||
         userAgentLowercase.indexOf("up.browser") > -1 ||
         userAgentLowercase.indexOf("nokia") > -1 ||
         userAgentLowercase.startsWith("mot-") ||
         userAgentLowercase.indexOf("symbian") > -1 ||
         userAgentLowercase.indexOf("sonyeri") > -1 ||
         userAgentLowercase.indexOf("netfront/") > -1 ||
         userAgentLowercase.startsWith("samsang-") ||
         userAgentLowercase.startsWith("lg-") ||
         userAgentLowercase.indexOf("obigo") > -1||
         userAgentLowercase.indexOf("vodafone") > -1 ||
         userAgentLowercase.indexOf("kddi") > -1 ||
         userAgentLowercase.indexOf("openwave") > -1))
    {
      _populateGenericPDAAgentImpl(userAgent,agent);
      return;
    }

    // Gecko and Mozilla tests should be placed following more specific
    // uiser-agent test.
    if (userAgent.indexOf("Gecko/") != -1)
    {
      _populateGeckoAgentImpl(userAgent,agent);
      return;
    }
    // must check for gecko before checking for mozilla:
    else if (userAgent.startsWith("Mozilla"))
    {
      _populateMozillaAgentImpl(userAgent,agent);
      return;
    }

    _populateUnknownAgentImpl(userAgent, agent);
  }


  private void _populateGenericPDAAgentImpl(String userAgent, AgentImpl agent)
  {
    // Generic PDA browser
    agent.setType(Agent.TYPE_PDA);
    agent.setAgent(Agent.AGENT_GENERICPDA);
    agent.setAgentVersion("1"); // Version does not matter
    agent.setPlatform(Agent.PLATFORM_GENERICPDA);
  }

  private void _populateUnknownAgentImpl(String userAgent, AgentImpl agent)
  {
    // Log warning message that we are setting the agent entry to unknown attributes
    _LOG.warning("UNKNOWN_AGENT_ATTRIBUTES_CREATE_WITH_UNKNOWN", userAgent);
    agent.setAgentEntryToNULL();
  }

  //populates the agent entry for DT access for either Telnet or PDA
  //for jdev mobile there are two user agent strings possible:
  //1. OracleJDevMobile_PDA(DeviceName:[name of device])
  //2. OracleJDevMobile_ITS(DeviceName:[name of device])
  private void _populateJDevMobileAgentImpl(String agent,AgentImpl agentObj)
  {
    //the form of JDEVMobile user agent string will be:
    //OracleJDevMobile_[PDA or ITS]/[version](DeviceName:[device name];[capability1]:[capability 1 value];...)

    boolean returnUnknownAgentObj = false;
    int itsIndex = agent.indexOf("ITS");
    int pdaIndex = agent.indexOf("PDA");
    int versionStartIndex = -1;
    if (itsIndex > -1)
    {
      agentObj.setType(Agent.TYPE_TELNET);
      versionStartIndex = "OracleJDevMobile_ITS".length()+1;
    }
    else if (pdaIndex > -1)
    {

      agentObj.setType(Agent.TYPE_PDA);
      versionStartIndex = "OracleJDevMobile_PDA".length()+1;
    }
    else
    {
      returnUnknownAgentObj = true;
    }
    //Now find the name of the device
    if (!returnUnknownAgentObj){
      int versionEndIndex = agent.indexOf("(");
      String version = agent.substring(versionStartIndex,versionEndIndex);
      agentObj.setAgentVersion(version);
      //parse agentName
      int agentNameStartIndex = agent.indexOf(":",versionEndIndex) +1;
      //find end of agentName (ie. when we see a semicolon
      int agentNameEndIndex = agentNameStartIndex;
      for (;agent.charAt(agentNameEndIndex)!=';' &&
          agent.charAt(agentNameEndIndex) !=')';
          agentNameEndIndex++);
      String agentName = agent.substring(agentNameStartIndex,agentNameEndIndex);
      agentObj.setAgent(agentName);
      if (agent.charAt(agentNameEndIndex) == ')')
        return;
      //now parse remaining request specific capabilities
      int capabilityNameStartIndex;
      int capabilityNameEndIndex;
      int capabilityValueStartIndex;
      int capabilityValueEndIndex = agentNameEndIndex;
      while(agent.charAt(capabilityValueEndIndex)!= ')')
      {
        capabilityNameStartIndex = capabilityValueEndIndex + 1;
        capabilityNameEndIndex = agent.indexOf(":",capabilityNameStartIndex);
        String capabilityName = agent.substring(capabilityNameStartIndex,capabilityNameEndIndex);
        capabilityValueStartIndex = capabilityNameEndIndex +1;
        capabilityValueEndIndex = agent.indexOf(";",capabilityValueStartIndex);
        if (capabilityValueEndIndex == -1)
        {
          capabilityValueEndIndex = agent.indexOf(")",capabilityValueEndIndex);
        }
        String capabilityValue = agent.substring(capabilityValueStartIndex,capabilityValueEndIndex);
        agentObj.__addRequestCapability(CapabilityKey.getCapabilityKey(capabilityName,true),capabilityValue);
      }
    }
    if (returnUnknownAgentObj)
    {
      _populateUnknownAgentImpl(agent, agentObj);
    }
  }

  private void _populateTelnetAgentImpl(String agent,AgentImpl agentObj)
  {
    //the form of an ITS user agent will be
    //OracleITS/[version](DeviceName:[device name];[capability1]:[capability 1 value];...)
    agentObj.setType(Agent.TYPE_TELNET);
    int versionStartIndex = "OracleITS".length() +1;
    int versionEndIndex = agent.indexOf("(");
    String version = agent.substring(versionStartIndex,versionEndIndex);
    agentObj.setAgentVersion(version);
    //parse agentName
    int agentNameStartIndex = agent.indexOf(":",versionEndIndex) +1;
    //find end of agentName (ie. when we see a semicolon
    int agentNameEndIndex = agentNameStartIndex;
    for (;agent.charAt(agentNameEndIndex)!=';' &&
          agent.charAt(agentNameEndIndex) !=')';
          agentNameEndIndex++);
    String agentName = agent.substring(agentNameStartIndex,agentNameEndIndex);
    agentObj.setAgent(agentName);
    if (agent.charAt(agentNameEndIndex) == ')')
      return;
    //now parse remaining request specific capabilities
    int capabilityNameStartIndex;
    int capabilityNameEndIndex;
    int capabilityValueStartIndex;
    int capabilityValueEndIndex = agentNameEndIndex;
    while(agent.charAt(capabilityValueEndIndex)!= ')')
    {
      capabilityNameStartIndex = capabilityValueEndIndex + 1;
      capabilityNameEndIndex = agent.indexOf(":",capabilityNameStartIndex);
      String capabilityName = agent.substring(capabilityNameStartIndex,capabilityNameEndIndex);
      capabilityValueStartIndex = capabilityNameEndIndex +1;
      capabilityValueEndIndex = agent.indexOf(";",capabilityValueStartIndex);
      if (capabilityValueEndIndex == -1)
      {
        capabilityValueEndIndex = agent.indexOf(")",capabilityValueEndIndex);
      }
      String capabilityValue = agent.substring(capabilityValueStartIndex,capabilityValueEndIndex);
      agentObj.__addRequestCapability(CapabilityKey.getCapabilityKey(capabilityName,true),capabilityValue);
    }
  }

  /**
   * populates data from a PocketPC IE request
   */
  private void _populatePocketPCAgentImpl(String agent,String uaPixels,AgentImpl agentObj)
  {
    int start = agent.indexOf("MSIE");
    String version = null;

    if (start > -1)
    {
      version = _getVersion(agent, start + "MSIE".length());
    }
    agentObj.setType(Agent.TYPE_PDA);
    agentObj.setAgent(Agent.AGENT_IE);
    agentObj.setAgentVersion(version);
    agentObj.setPlatform(Agent.PLATFORM_PPC);

    boolean narrowScreenDevice = false;

    if(uaPixels != null && uaPixels.length() > 0)
    {
      // UA-pixels is defined as <width>x<height>
      // UA-pixels was proposed here
      // http://www.watersprings.org/pub/id/draft-mutz-http-attributes-00.txt
      // and it is used by Pocket IE and IE Mobile; see
      // http://blogs.msdn.com/iemobile/archive/2006/08/03/Detecting_IE_Mobile.aspx
      Integer width = null;
      Integer height = null;

      String[] parts = uaPixels.split("x");
      if(parts.length == 2)
      {
        try
        {
          width = new Integer(parts[0]);
          height = new Integer(parts[1]);
        }
        catch(NumberFormatException ex)
        {
          _LOG.fine(ex);
        }
      }

      if(width != null && height != null)
      {
        agentObj.__addRequestCapability(TrinidadAgent.CAP_WIDTH,width);
        agentObj.__addRequestCapability(TrinidadAgent.CAP_HEIGHT,height);
<<<<<<< HEAD
        
        if (width.intValue() < TrinidadRenderingConstants.NARROW_SCREEN_PDA_MAX_WIDTH)
=======

        if (width.intValue() < XhtmlConstants.NARROW_SCREEN_PDA_MAX_WIDTH)
>>>>>>> 565c0118
        {
          narrowScreenDevice = true;
        }
      }
      else
      {
        _LOG.fine("When creating the Agent, the UA-pixels value \"{0}\" could not be parsed.", uaPixels);
      }
    }
    else
    {
      narrowScreenDevice = true;
    }

    if (narrowScreenDevice)
    {
      agentObj.__addRequestCapability(TrinidadAgent.CAP_NARROW_SCREEN,
                                                                 Boolean.TRUE);
    }
    else
    {
      agentObj.__addRequestCapability(TrinidadAgent.CAP_NARROW_SCREEN,
                                                                 Boolean.FALSE);
    }
  }

    /**
     * populates data from a Blackberry browser request
     */
    private void _populateBlackberryAgentImpl(String agent,AgentImpl agentObj)
    {
      // the  User-Agent string for the BlackBerry Browser starts with
      // BlackBerry<model>/<version> where <model> is the BlackBerry
      // model, e.g. for the BlackBerry browser 4.1.0 on
      // the BlackBerry 8700 device, the User-Agent string begins with
      // BlackBerry8700/4.1.0

      int start = agent.indexOf("BlackBerry");

      String version = null;
      String makeModel = null;

      if (start > -1)
      {
        // find the first /, which occurs before the version number
        int slashLoc = agent.indexOf('/',start);
        if(slashLoc > -1)
        {
            // see the note above about how the User-Agent starts with
            // BlackBerry<model>/<version>; this returns the
            // BlackBerry<model> (e.g. BlackBerry8700), which we will
            // use as the Agent hardwareMakeModel
            makeModel = agent.substring(start,slashLoc);

            // _getVersion assumes the location of the slash is passed in,
            // and starts looking for the version at the NEXT character
            version = _getVersion(agent, slashLoc);
        }
      }

      // note that the agent and platform are both BLACKBERRY
      // this is because it is the BlackBerry Browser running on the
      // BlackBerry device
      agentObj.setType(Agent.TYPE_PDA);
      agentObj.setAgent(Agent.AGENT_BLACKBERRY);
      agentObj.setAgentVersion(version);
      agentObj.setPlatform(Agent.PLATFORM_BLACKBERRY);
      agentObj.setMakeModel(makeModel);
      // Most of BlackBerry devices' widths are more than 240px, so
      // don't consider BlackBerry as a narrow-screen PDA.
      agentObj.__addRequestCapability(TrinidadAgent.CAP_NARROW_SCREEN,
                                                            Boolean.FALSE);
  }

  /**
   * returns the data for the Palm Web Pro browser request
   */
  private void _populatePalmWebBrowserProAgentImpl(String agent,AgentImpl agentObj)
  {
    agentObj.setType(Agent.TYPE_PDA);
    agentObj.setAgent(TrinidadAgent.AGENT_WEBPRO);

    int start = agent.indexOf("WebPro/");

    if (start > -1)
    {
      agentObj.setAgentVersion(_getVersion(agent, start + 6));
    }

    agentObj.setPlatform(Agent.PLATFORM_PALM);

  }

  /**
   * returns the data for the Palm blazer browser request
   */
/* //comment for now
  private AgentEntry _getPalmBlazerAgentEntry(String agent)
  {
    AgentEntry entry = new AgentEntry();
    entry._type = TYPE_PDA;
    entry._agent = AdfFacesAgent.AGENT_BLAZER;

    //balzer 3 has "Blazer 3..." and 4.0 has Blazer 4/....
    int start = agent.indexOf("Blazer");

    if (start > -1)
    {
      entry._agentVersion = _getVersion(agent, start + 6);
    }

    entry._platform = Agent.PLATFORM_PALM;

    return entry;
  }
*/

  /**
   * returns the AgentEntry for ias wireless
   */
  private void _populateIaswAgentImpl(String agent, String wirelessType,AgentImpl agentObj)
  {
    // map device hint to agent type
    if (wirelessType == null)
    {
      _populateUnknownAgentImpl(agent, agentObj);
      return;
    }

    String version = _getVersion(agent, agent.indexOf('/'));
    agentObj.setType(Agent.TYPE_PHONE);
    agentObj.setAgent(TrinidadAgent.AGENT_PTG);
    agentObj.setAgentVersion(version);
  }

  /**
   * returns the AgentEntry for the Palm
   */
  private void _populatePalmAgentImpl(String userAgent,AgentImpl agentObj)
  {
    agentObj.setType(Agent.TYPE_PDA);

    if (userAgent.indexOf("Blazer") != -1)
      agentObj.setAgent(TrinidadAgent.AGENT_BLAZER);
    else if (userAgent.indexOf("Xiino") != -1)
      agentObj.setAgent(TrinidadAgent.AGENT_XIINO);

    agentObj.setPlatform(Agent.PLATFORM_PALM);

  }

  /**
   * returns the AgentEntry for the Ice brwoser
   */
  private void _populateIceAgentImpl(String agent,AgentImpl agentObj)
  {
    int slashIndex = agent.indexOf('/');
    agentObj.setType(Agent.TYPE_DESKTOP);
    agentObj.setAgent(TrinidadAgent.AGENT_ICE_BROWSER);
    agentObj.setAgentVersion(_getVersion(agent, slashIndex));
    agentObj.setPlatform(_getJavaOS(agent, slashIndex));
  }

  /**
   * returns the AgentEntry for the Pixo Microbrowser
   */
  private void  _populatePixoAgentImpl(String agent,AgentImpl agentObj)
  {
    agentObj.setType(Agent.TYPE_PHONE);
    agentObj.setAgent(TrinidadAgent.AGENT_PIXO);
    agentObj.setAgentVersion(_getVersion(agent, agent.indexOf('/')));
  }

  /**
   * Returns an AgentEntry for a WML client.
   */
  private void _populateWAPAgentImpl(AgentImpl agentObj)
  {
    //TODO: Add generic wmlbrowser when wml browsers are supported
    // Generic WML support
    agentObj.setType(Agent.TYPE_PHONE);
  }

  /**
   * Returns an AgentEntry for the browsers that use the Gecko Layout Engine.
   */
  private void _populateGeckoAgentImpl(String agent,AgentImpl agentObj)
  {
   //Identifying an Gecko Based agent as Gecko (and not Mozilla, Netscape, Firefox)
    //could be an issue
    //E.g User-Agent String
    //Mozilla/5.0 (Windows; U; Win 9x 4.90; en-US; rv:1.0.1) Gecko/20020823 Netscape/7.0
    //For Gecko based agents
    //    - Gecko uses Date string as a version number
    //    - Mozilla uses the revision number as the version number rv:x.x.x
    //    - Each vendor has a version number (like firefox/1.0,  Netscape/7.0)
    // Mozilla revision : Gecko Version
    //           1.0.1  : 20020826
    //           1.1    : 20020826
    //           1.2.1  : 20021130

    //Currently (in UIX 2.2 base agent Impl)
    //  - All Gecko Based agents are identified as Gecko
    //  - But PPR capability is determined is based on the Mozilla version number (rv:x.x.x)
    //  - For Major version , for Gecko, always "1" is returned
    //so stricly speaking all capabilities are not based on the layout engine.

    //New Impl.
    //  - Still using Gecko as the identifier for all gecko based agents
    //  - Still returning date string as version number of Gecko. But this can get messy to use
    //    by the applications. The version number could change everyday and may not be the same for
    //    different platforms.  (An alternate option is to return version number of Mozilla
    //    that would be equivalent to current browser for Gecko-based browsers)
    //  - But assumes PPR Support in all Gecko versions.

    //Change 2008-05-13:
    // We need the rv to support @agent versioning in CSS as the date makes no sense,
    // so look for the rv:, not the Gecko build date

    agentObj.setType(Agent.TYPE_DESKTOP);
    agentObj.setAgent(Agent.AGENT_GECKO);

    int start = agent.indexOf("rv:");
    if (start >= 0)
    {
      agentObj.setAgentVersion(_getVersion(agent, start + 2));
    }
    else
    {
      int geckoIndex = agent.indexOf("Gecko/");
      agentObj.setAgentVersion(agent.substring(geckoIndex+6, // skip over 'Gecko/'
              geckoIndex+14)); // always 8 chars length
    }

    int paren = agent.indexOf('(');

    if (paren >= 0)
    {
      // try to determine the OS
      if (agent.indexOf("Win", paren) > 0)
      {
        agentObj.setPlatform(Agent.PLATFORM_WINDOWS);
      }
      else if (agent.indexOf("Mac", paren) > 0)
      {
        agentObj.setPlatform(Agent.PLATFORM_MACOS);
      }
      else if (agent.indexOf("Linux", paren) > 0)
      {
        agentObj.setPlatform(Agent.PLATFORM_LINUX);
      }
      else if (agent.indexOf("Sun", paren) > 0)
      {
        agentObj.setPlatform(Agent.PLATFORM_SOLARIS);
      }
    }
  }

  /**
   * Returns an AgentEntry for the Opera browser.
   */

  private void _populateOperaAgentImpl(String agent,AgentImpl agentObj)
  {
    int start = agent.indexOf("Opera Mini");
    if (start > -1)
    {
      // Opera Mini supports JavaScript. However, generic PDA capability
      // will be assigned to maximize the compatibility until fully certified.
      start = agent.indexOf('/', start);
      String version = _getVersion(agent, start);
      agentObj.setAgentVersion(version);
      agentObj.setType(Agent.TYPE_PDA);
      agentObj.setAgent(Agent.AGENT_GENERICPDA);
      agentObj.setPlatform(Agent.PLATFORM_GENERICPDA);
    }
    // For performance reasons, consider Opera Mobile as a generic PDA-browser
    // so just return. It will be handle by _populateGenricPDAImpl().
    else if (agent.indexOf("MOT-") != -1 || agent.indexOf("Nokia") != -1)
    {
      return;
    }
    else
    {
      agentObj.setType(Agent.TYPE_DESKTOP);
      agentObj.setAgent(Agent.AGENT_OPERA);

      int operaIndex = agent.indexOf("Opera/");
      int firstSpace = agent.indexOf(" ");
            
      // Opera Mobile running in HTC
      if (agent.indexOf("HTC-") != -1 || 
          agent.indexOf("HTC_") != -1 || 
          agent.indexOf("XV6850") != -1)
      {
        firstSpace = agent.indexOf(" ", operaIndex);
      }
      
      if (operaIndex >= 0 && firstSpace >=0 )
      {
        agentObj.setAgentVersion(agent.substring(operaIndex + 6,firstSpace));
      }

      int paren = agent.indexOf('(');

      if (paren >= 0)
      {
        // try to determine the OS
        if (agent.indexOf("Win", paren) > 0)
        {
          agentObj.setPlatform(Agent.PLATFORM_WINDOWS);
        }
        else if (agent.indexOf("Mac", paren) > 0)
        {
          agentObj.setPlatform(Agent.PLATFORM_MACOS);
        }
        else if (agent.indexOf("Linux", paren) > 0)
        {
          agentObj.setPlatform(Agent.PLATFORM_LINUX);
        }
        else if (agent.indexOf("Sun", paren) > 0)
        {
          agentObj.setPlatform(Agent.PLATFORM_SOLARIS);
        }
      }
    }
  }

  /**
   * returns the AgentEntry for Safari
   */
  private void _populateSafariAgentImpl(String agent, AgentImpl agentObj)
  {
    int start = agent.indexOf("AppleWebKit");

    if (start < 0)
    {
      start = agent.indexOf("Safari");
    }

    if (start >= 0)
    {
      start = agent.indexOf('/', start);
    }

    if (agent.indexOf("iPhone") > 0)
    {
      agentObj.setPlatform(Agent.PLATFORM_IPHONE);
    }
    else if (agent.indexOf("iPod") > 0)
    {
      // At the moment, the iPod touch version of this browser matches iPhone's
      agentObj.setPlatform(Agent.PLATFORM_IPHONE);
    }
    else if (agent.indexOf("Win") > 0)
    {
      // At the moment, this includes Safari and Google Chrome
      agentObj.setPlatform(Agent.PLATFORM_WINDOWS);
    }
    else if (agent.indexOf("Linux") > 0)
    {
      // At the moment, this includes Android
      agentObj.setPlatform(Agent.PLATFORM_LINUX);
    }
    else if (agent.indexOf("Mac") > 0)
    {
      // At the moment, this includes Safari
      agentObj.setPlatform(Agent.PLATFORM_MACOS);
    }

    String version = _getVersion(agent, start);
    agentObj.setType(Agent.TYPE_DESKTOP);
    if ((agent.indexOf("Symbian") > -1) || (agent.indexOf("Nokia") > -1))
    {
      agentObj.setAgent(Agent.AGENT_NOKIA_S60);
      agentObj.setPlatform(Agent.AGENT_NOKIA_S60);
    }
    else
    {
      agentObj.setAgent(Agent.AGENT_WEBKIT);
    }
    agentObj.setAgentVersion(version);
  }

  /**
   * Returns an AgentEntry for the "Mozilla" family of browsers - which
   * most at least pretend to be.
   */
  private void _populateMozillaAgentImpl(String agent,AgentImpl agentObj)
  {
    int paren = agent.indexOf('(');
    agentObj.setType(Agent.TYPE_DESKTOP); //Is this default realli okay??? These days Mobile agents also use Mozilla/xx.xx

    // No section to qualify the agent;  assume Mozilla/Netscape
    if (paren == -1)
    {
      agentObj.setAgent(TrinidadAgent.AGENT_NETSCAPE);
      agentObj.setAgentVersion(_getVersion(agent, agent.indexOf('/')));
    }
    else
    {
      paren = paren + 1;

      boolean isJDevVE = agent.indexOf("JDeveloper", paren) > 0;
      boolean isJDevJSVE = agent.indexOf("JDeveloper JS", paren) > 0;

      if (agent.indexOf("Konqueror", paren) >= 0)
      {
        agentObj.setType(Agent.TYPE_DESKTOP);
        agentObj.setAgent(Agent.AGENT_KONQUEROR);
        agentObj.setAgentVersion(_getVersion(agent, agent.lastIndexOf('/')));
      }
      else if (agent.startsWith("compatible", paren))
      {
        int ieIndex = agent.indexOf("MSIE", paren);

        if (ieIndex < 0)
        {
          // check for Palm
          int palmIndex = agent.indexOf("Elaine", paren);

          if (palmIndex > 0)
          {
            agentObj.setType(Agent.TYPE_PDA);
            agentObj.setAgent(TrinidadAgent.AGENT_ELAINE);
            agentObj.setAgentVersion(_getVersion(agent, palmIndex));
            agentObj.setPlatform(Agent.PLATFORM_PALM);
          }
        }
        else
        {
          agentObj.setAgent(Agent.AGENT_IE);
          agentObj.setAgentVersion(_getVersion(agent, ieIndex + 4));
        }
      }
      else
      {
        agentObj.setAgent(TrinidadAgent.AGENT_NETSCAPE);
        agentObj.setAgentVersion(_getVersion(agent, agent.indexOf('/')));
      }

      // try to determine the OS, if unknown
      if (agentObj.getPlatformName() == null || agentObj.getPlatformName().equals(Agent.PLATFORM_UNKNOWN))
      {
        // Hack: treat the JDeveloper agent as Windows,
        // so that we assume IE 6.0 Windows capabilities
        if ((agent.indexOf("Win", paren) > 0) || isJDevVE)
        {
          agentObj.setPlatform(Agent.PLATFORM_WINDOWS);
        }
        else if (agent.indexOf("Mac", paren) > 0)
        {
          agentObj.setPlatform(Agent.PLATFORM_MACOS);
        }
        else if (agent.indexOf("Linux", paren) > 0)
        {
          agentObj.setPlatform(Agent.PLATFORM_LINUX);
        }
        else if (agent.indexOf("Sun", paren) > 0)
        {
          agentObj.setPlatform(Agent.PLATFORM_SOLARIS);
        }
      }

      if (isJDevVE)
      {
        agentObj.__addRequestCapability(TrinidadAgent.CAP_IS_JDEV_VE,
                                        Boolean.TRUE);
        if (isJDevJSVE)
        {
          agentObj.__addRequestCapability(TrinidadAgent.CAP_IS_JDEV_JAVASCRIPT_VE,
                                          Boolean.TRUE);
        }

      }
    }
  }

  /**
   * Returns an AgentEntry for the email agents like Outlook 2007 and
   * Thunderbird
   */
  private void _populateEmailAgentImpl(AgentImpl agentObj)
  {

    agentObj.setType(Agent.TYPE_DESKTOP);

    agentObj.setAgent(Agent.AGENT_EMAIL);
    agentObj.setAgentVersion("0.0");
    agentObj.setPlatform(Agent.AGENT_UNKNOWN);
    agentObj.setPlatformVersion(Agent.PLATFORM_VERSION_UNKNOWN);
    agentObj.setMakeModel(Agent.MAKE_MODEL_UNKNOWN);

  }


  /**
   * Returns the version contained within a string starting
   * at a certain location.  The version will contain only numeric
   * parts separated by dots (.).
   * @param base the string to pull the version from
   * @param start the index of the character BEFORE the version
   * @return the version string
   */
  private String _getVersion(String base, int start)
  {
    // start should be the character BEFORE the version portion
    // (typically a slash character after the agent name)

    if (start < 0)
    {
      return null;
    }

    int end = base.length();
    start = start + 1;

    for (int i = start; i < end; i++)
    {
      // Find the last non-numeric character; that'll
      // mark the end of the version
      char ch = base.charAt(i);

      if ((ch != '.') && ((ch < '0') || (ch > '9')))
      {
        return base.substring(start, i);
      }
    }

    return base.substring(start);
  }

  /**
   * Parse the OS string returned from java.System.
   * <p/>
   * Currently, only checks for Windows
   */
  private String _getJavaOS(String base, int start)
  {
    if (start < 0)
    {
      return null;
    }

    // check for Windows
    if (base.regionMatches(start, "Windows", 0, base.length() - start))
    {
      return Agent.PLATFORM_WINDOWS;
    }

    return null;
  }
  static private final String _EMAIL_PARAM =
    "org.apache.myfaces.trinidad.agent.email";
  static final private String _IASW_DEVICE_HINT_PARAM = "X-Oracle-Device.Class";
  static final private TrinidadLogger _LOG = TrinidadLogger.createTrinidadLogger(AgentFactoryImpl.class);

}<|MERGE_RESOLUTION|>--- conflicted
+++ resolved
@@ -25,12 +25,7 @@
 
 import org.apache.myfaces.trinidad.context.Agent;
 import org.apache.myfaces.trinidad.logging.TrinidadLogger;
-<<<<<<< HEAD
-
-import org.apache.myfaces.trinidadinternal.renderkit.core.xhtml.TrinidadRenderingConstants;
-=======
 import org.apache.myfaces.trinidadinternal.renderkit.core.xhtml.XhtmlConstants;
->>>>>>> 565c0118
 
 
 /**
@@ -429,13 +424,8 @@
       {
         agentObj.__addRequestCapability(TrinidadAgent.CAP_WIDTH,width);
         agentObj.__addRequestCapability(TrinidadAgent.CAP_HEIGHT,height);
-<<<<<<< HEAD
-        
-        if (width.intValue() < TrinidadRenderingConstants.NARROW_SCREEN_PDA_MAX_WIDTH)
-=======
 
         if (width.intValue() < XhtmlConstants.NARROW_SCREEN_PDA_MAX_WIDTH)
->>>>>>> 565c0118
         {
           narrowScreenDevice = true;
         }
