/*
 *  Licensed to the Apache Software Foundation (ASF) under one
 *  or more contributor license agreements.  See the NOTICE file
 *  distributed with this work for additional information
 *  regarding copyright ownership.  The ASF licenses this file
 *  to you under the Apache License, Version 2.0 (the
 *  "License"); you may not use this file except in compliance
 *  with the License.  You may obtain a copy of the License at
 *
 *  http://www.apache.org/licenses/LICENSE-2.0
 *
 *  Unless required by applicable law or agreed to in writing,
 *  software distributed under the License is distributed on an
 *  "AS IS" BASIS, WITHOUT WARRANTIES OR CONDITIONS OF ANY
 *  KIND, either express or implied.  See the License for the
 *  specific language governing permissions and limitations
 *  under the License.
 */
package org.apache.myfaces.trinidadinternal.renderkit.core.xhtml;

import java.io.IOException;

import java.util.Map;

import javax.faces.component.UIComponent;
import javax.faces.context.FacesContext;
import javax.faces.context.ResponseWriter;
import javax.faces.event.ActionEvent;

import org.apache.myfaces.trinidad.bean.FacesBean;
import org.apache.myfaces.trinidad.bean.PropertyKey;
import org.apache.myfaces.trinidad.component.core.input.CoreInputListOfValues;
import org.apache.myfaces.trinidad.context.FormData;
import org.apache.myfaces.trinidad.context.RenderingContext;
import org.apache.myfaces.trinidad.context.RequestContext;
import org.apache.myfaces.trinidad.event.ReturnEvent;
import org.apache.myfaces.trinidad.skin.Icon;
import org.apache.myfaces.trinidadinternal.agent.AgentUtil;
import org.apache.myfaces.trinidadinternal.agent.TrinidadAgent;


/**
 */
public class SimpleInputListOfValuesRenderer extends SimpleInputTextRenderer
{
  public SimpleInputListOfValuesRenderer()
  {
    this(CoreInputListOfValues.TYPE);
  }

  public SimpleInputListOfValuesRenderer(
    FacesBean.Type type)
  {
    super(type);
  }

  @Override
  protected void findTypeConstants(
    FacesBean.Type type)
  {
    super.findTypeConstants(type);
    _searchDescKey = type.findKey("searchDesc");
    _iconKey = type.findKey("icon");
    _actionExpressionKey = type.findKey("actionExpression");
  }

  //
  // DECODE BEHAVIOR
  //

  @SuppressWarnings("unchecked")
  @Override
  protected void decode(
    FacesContext facesContext,
    UIComponent  component,
    @SuppressWarnings("unused")
    FacesBean    facesBean,
    String       clientId)
  {
    super.decode(facesContext, component, facesBean, clientId);

    RequestContext afContext = RequestContext.getCurrentInstance();
    // See if a ReturnEvent is waiting for us.  We don't deliver
    // the ReturnEvent - we just use its value
    ReturnEvent returnEvent =
      afContext.getDialogService().getReturnEvent(component);
    if (returnEvent != null)
    {
      afContext.addPartialTarget(component);
      queueReturnEvent(facesContext, component, returnEvent);
    }
    else
    {
      Map<String, String> parameterMap =
        facesContext.getExternalContext().getRequestParameterMap();

      Object source = parameterMap.get("source");
      clientId = clientId == null ? component.getClientId(facesContext) : clientId;
      if ((source != null) && source.equals(clientId))
      {
        Object part = parameterMap.get(_PART_PARAMETER);
        if (_BUTTON_PART.equals(part))
        {
          // Force partial rendering (if we're launching a window)
          // =-=AEW I don't believe this is necessary;  I believe
          // we've already got "partial" turned on
          TrinidadAgent agent = AgentUtil.getAgent(facesContext);
          if (XhtmlUtils.supportsSeparateWindow(agent))
            PartialPageUtils.forcePartialRendering(facesContext);

          queueActionEvent(facesContext, component);
        }
        // else ???
      }
    }
  }

  /**
   * Give subclasses a chance to override the ReturnEvent.
   */
  protected void queueReturnEvent(
    FacesContext context,
    UIComponent  component,
    ReturnEvent  event)
  {
    event.queue();
  }

  protected void queueActionEvent(
    FacesContext context,
    UIComponent  component)
  {
    (new ActionEvent(component)).queue();
  }

  //
  // Encode behavior
  //

  @Override
  protected void encodeAllAsElement(
    FacesContext     context,
    RenderingContext rc,
    UIComponent      component,
    FacesBean        bean
    ) throws IOException
  {
    ResponseWriter rw = context.getResponseWriter();
    boolean simple = getSimple(component, bean);
    if (simple)
    {
      rw.startElement("span", component);
      // put the outer style class here, like af_selectManyRadio, styleClass,
      // inlineStyle, 'state' styles like p_AFDisabled, etc.
      renderRootDomElementStyles(context, rc, component, bean);
    }
    // =-=AEW Write out an ID???
    renderTextField(context, rc, component, bean);
    renderAfterTextField(context, rc, component, bean);
    if (simple)
      rw.endElement("span");
  }

  @Override
  protected void encodeAllAsNonElement(
    FacesContext     context,
    RenderingContext rc,
    UIComponent      component,
    FacesBean        bean
    ) throws IOException
  {
    ResponseWriter rw = context.getResponseWriter();
    boolean simple = getSimple(component, bean);
    if (simple)
    {
      rw.startElement("span", component);
      // put the outer style class here, like af_selectManyRadio, styleClass,
      // inlineStyle, 'state' styles like p_AFDisabled, etc.
      renderRootDomElementStyles(context, rc, component, bean);
    }
    super.encodeAllAsNonElement(context, rc, component, bean);
    if (simple)
      rw.endElement("span");
  }

  /*
   * This is called from our super class to determine if we need to render
   * the span and root dom element styles on the text field, which we
   * don't, since we do it ourselves on our root dom element.
   */
  @Override
  protected boolean isSimpleInputText(
    UIComponent component,
    FacesBean   bean)
  {
    return false;
  }

  protected void renderTextField(
    FacesContext     context,
    RenderingContext rc,
    UIComponent      component,
    FacesBean        bean
    ) throws IOException
  {
    super.encodeAllAsElement(context, rc, component, bean);
  }

  protected void renderAfterTextField(
    FacesContext     context,
    RenderingContext rc,
    UIComponent      component,
    FacesBean        bean
    ) throws IOException
  {
    if (!getDisabled(component, bean))
    {
      // =-=AEW TODO: Make spacer a property?
      renderSpacer(context, rc, "8", "1");

      renderIcon(context, rc, component, bean);
    }
  }

  protected void renderIcon(
    FacesContext     context,
    RenderingContext rc,
    UIComponent      component,
    FacesBean        bean
    ) throws IOException
  {
    String iconUri = getIcon(component, bean);
    Icon icon;

    if (iconUri == null)
    {
      icon = rc.getIcon(getButtonIconName());
      if ((icon == null) || icon.isNull())
        return;
    }
    else
    {
      icon = null;
    }

    String onclick = getLaunchOnclick(context,
                                      rc,
                                      component,
                                      bean);


    String buttonOnclick = getButtonOnclick(component, bean);
    if (buttonOnclick != null)
    {
      onclick = XhtmlUtils.getChainedJS(buttonOnclick, onclick, true);
    }

    ResponseWriter rw = context.getResponseWriter();
    rw.startElement("a", component);
    rw.writeURIAttribute("href", "#", null);
    rw.writeAttribute("onclick", onclick, null);

    String align = OutputUtils.getMiddleIconAlignment(rc);
    String title = getSearchDesc(component, bean);
    if (iconUri != null)
    {
      rw.startElement("img", null);
      rw.writeAttribute("border", "0", null);
      renderEncodedResourceURI(context, "src", iconUri);
      OutputUtils.renderAltAndTooltipForImage(context, rc, title);
      rw.writeAttribute("align", align, null);
      rw.endElement("img");
    }
    else
    {
      OutputUtils.renderIcon(context, rc, icon,
                             title, align);
    }

    rw.endElement("a");

  }

  protected String getButtonIconName()
  {
    return SkinSelectors.AF_SELECT_INPUT_TEXT_BUTTON_ICON_NAME;
  }

  protected String getButtonOnclick(
    UIComponent component,
    FacesBean   bean)
  {
    return super.getOnclick(component, bean);
  }

  /**
   * Must be called <em>before</em> starting an element!!!
   */
  protected String getLaunchOnclick(
    FacesContext     context,
    RenderingContext rc,
    UIComponent      component,
    FacesBean        bean
    ) throws IOException
  {
    FormData fd = rc.getFormData();

    if (fd == null)
      return null;

    fd.addNeededValue("part");

    // this is added for bug 4482982; when the selectInputDate or
    // selectInputText icon is selected in PocketIE, the script requires
    // the source hidden element to exist
<<<<<<< HEAD
    fd.addNeededValue(TrinidadRenderingConstants.SOURCE_PARAM);      
=======
    fd.addNeededValue(XhtmlConstants.SOURCE_PARAM);
>>>>>>> 565c0118

    // Use a PPR autosubmit to launch the dialog only if we know
    // that we can use a separate window;  otherwise, just
    // use an ordinary request (since we're going to have to
    // refresh the whole window anyway)
    if (supportsSeparateWindow(rc))
    {
      AutoSubmitUtils.writeDependencies(context, rc);
      return AutoSubmitUtils.getSubmitScript(
                  rc,
                  getClientId(context, component),
                  true,
                  false,
                  null, //event
                  _BUTTON_AND_PART_PARAMETER,
                  false);
    }
    else
    {
      return AutoSubmitUtils.getFullPageSubmitScript(
                  rc,
                  getClientId(context, component),
                  true,
                  null, //event
                  _BUTTON_AND_PART_PARAMETER,
                  false);
    }
  }

  @Override
  public boolean isTextArea(
    UIComponent component,
    FacesBean   bean)
  {
    return false;
  }

  @Override
  protected boolean getSecret(
    UIComponent component,
    FacesBean   bean)
  {
    return false;
  }

  /**
   * We want onclick to move from the input field to the button;
   * @see #getButtonOnclick
   */
  @Override
  protected String getOnclick(
    UIComponent component,
    FacesBean   bean)
  {
    if (shouldRenderInputOnclick())
    return null;
    else
      return super.getOnclick(component, bean);
  }

  protected boolean shouldRenderInputOnclick()
  {
    return true;
  }

  protected Object getActionExpression(
    UIComponent component,
    FacesBean   bean)
  {
    return bean.getProperty(_actionExpressionKey);
  }

  protected String getSearchDesc(
    UIComponent component,
    FacesBean   bean)
  {
    return toString(bean.getProperty(_searchDescKey));
  }

  protected String getIcon(
    UIComponent component,
    FacesBean   bean)
  {
    // Support subclasses without support for overriding the icon
    if (_iconKey == null)
      return null;

    return toResourceUri(FacesContext.getCurrentInstance(), bean.getProperty(_iconKey));
  }

  @Override
  protected String getRootStyleClass(
    UIComponent component,
    FacesBean   bean)
  {
    return "af|inputListOfValues";
  }

  @Override
  protected String getContentStyleClass(
    UIComponent component,
    FacesBean   bean)
  {
    return "af|inputListOfValues::content";
  }

  private PropertyKey _actionExpressionKey;
  private PropertyKey _iconKey;
  private PropertyKey _searchDescKey;

  static private final String _BUTTON_PART = "b";
  static private final String _PART_PARAMETER = "part";
  static private final String _BUTTON_AND_PART_PARAMETER =
    _PART_PARAMETER + ":'" + _BUTTON_PART + "'";
}<|MERGE_RESOLUTION|>--- conflicted
+++ resolved
@@ -313,11 +313,7 @@
     // this is added for bug 4482982; when the selectInputDate or
     // selectInputText icon is selected in PocketIE, the script requires
     // the source hidden element to exist
-<<<<<<< HEAD
-    fd.addNeededValue(TrinidadRenderingConstants.SOURCE_PARAM);      
-=======
     fd.addNeededValue(XhtmlConstants.SOURCE_PARAM);
->>>>>>> 565c0118
 
     // Use a PPR autosubmit to launch the dialog only if we know
     // that we can use a separate window;  otherwise, just
