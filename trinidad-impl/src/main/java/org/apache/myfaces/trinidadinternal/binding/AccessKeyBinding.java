/*
 *  Licensed to the Apache Software Foundation (ASF) under one
 *  or more contributor license agreements.  See the NOTICE file
 *  distributed with this work for additional information
 *  regarding copyright ownership.  The ASF licenses this file
 *  to you under the Apache License, Version 2.0 (the
 *  "License"); you may not use this file except in compliance
 *  with the License.  You may obtain a copy of the License at
 * 
 *  http://www.apache.org/licenses/LICENSE-2.0
 * 
 *  Unless required by applicable law or agreed to in writing,
 *  software distributed under the License is distributed on an
 *  "AS IS" BASIS, WITHOUT WARRANTIES OR CONDITIONS OF ANY
 *  KIND, either express or implied.  See the License for the
 *  specific language governing permissions and limitations
 *  under the License.
 */
package org.apache.myfaces.trinidadinternal.binding;

import java.io.Serializable;

import javax.el.ValueExpression;
import javax.el.ELContext;
import javax.el.PropertyNotWritableException;

import org.apache.myfaces.trinidadinternal.util.nls.StringUtils;


/**
 * ValueBinding that wraps a second value binding to extract the
 * access key.
 *
 */
public class AccessKeyBinding extends ValueExpression implements Serializable
{
  /**
   * Constructor purely for serialization.
   */
  public AccessKeyBinding()
  {
  }

  public AccessKeyBinding(ValueExpression expr)
  {
    _base = expr;
  }


  @Override
  public Object getValue(ELContext context)
  {
    Object o = _base.getValue(context);
    if (o == null)
      return null;

    String text = o.toString();
    int accessKeyIndex = StringUtils.getMnemonicIndex(text);
    if (accessKeyIndex == StringUtils.MNEMONIC_INDEX_NONE)
      return null;

    return Character.valueOf(text.charAt(accessKeyIndex + 1));
  }

  @Override
  public void setValue(ELContext context, Object value)
  {
    throw new PropertyNotWritableException();
  }

  @Override
  public Class<?> getType(ELContext context)
  {
    return Character.class;
  }

  @Override
  public Class<?> getExpectedType()
  {
    return Character.class;
  }

  @Override
  public boolean isReadOnly(ELContext context)
  {
    return true;
  }


  @Override
  public boolean isLiteralText()
  {
    return false;
  }

  @Override
  public String getExpressionString()
  {
    return null;
  }

  public int hashCode()
  {
    return 0;
  }

  public boolean equals(Object o)
  {
    return (o == this);
  }

  private ValueExpression _base;
<<<<<<< HEAD

=======
>>>>>>> 565c0118
  private static final long serialVersionUID = 1L;
}<|MERGE_RESOLUTION|>--- conflicted
+++ resolved
@@ -110,9 +110,5 @@
   }
 
   private ValueExpression _base;
-<<<<<<< HEAD
-
-=======
->>>>>>> 565c0118
   private static final long serialVersionUID = 1L;
 }