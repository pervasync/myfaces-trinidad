--- conflicted
+++ resolved
@@ -27,11 +27,7 @@
   <parent>
     <groupId>org.apache.myfaces.trinidad</groupId>
     <artifactId>trinidad</artifactId>
-<<<<<<< HEAD
-    <version>1.2.14-SNAPSHOT</version>
-=======
     <version>2.0.0.3-SNAPSHOT</version>
->>>>>>> 565c0118
   </parent>
 
   <artifactId>trinidad-example</artifactId>
@@ -97,11 +93,7 @@
   <modules>
     <module>trinidad-blank</module>
     <module>trinidad-demo</module>
-<<<<<<< HEAD
-    <module>trinidad-components-showcase</module> 
-=======
     <module>trinidad-components-showcase</module>
->>>>>>> 565c0118
   </modules>
 
   <profiles>
@@ -233,33 +225,6 @@
         </dependency>
       </dependencies>      
     </profile>
-<<<<<<< HEAD
-
-    <!-- JSF2 (SUN RI)
-      
-      mvn -PjettyConfig -Djsf=ri2 jetty:run
-    -->    
-    <profile>
-      <id>jsfri2</id>
-      <activation>
-        <property>
-          <name>jsf</name>
-          <value>ri2</value>
-        </property>
-      </activation>
-      <dependencies>
-        <dependency>
-          <groupId>com.sun.faces</groupId>
-          <artifactId>jsf-api</artifactId>
-        </dependency>
-        <dependency>
-          <groupId>com.sun.faces</groupId>
-          <artifactId>jsf-impl</artifactId>
-        </dependency>
-      </dependencies>      
-    </profile>
-=======
->>>>>>> 565c0118
     <!-- JSF2 (Apache MyFaces)
       
       mvn -PjettyConfig -Djsf=myfaces2 jetty:run
