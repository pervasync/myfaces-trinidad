--- conflicted
+++ resolved
@@ -1,80 +1,69 @@
-<?xml version="1.0" encoding="iso-8859-1" standalone="yes" ?>
-<!--
-    Licensed to the Apache Software Foundation (ASF) under one
-    or more contributor license agreements.  See the NOTICE file
-    distributed with this work for additional information
-    regarding copyright ownership.  The ASF licenses this file
-    to you under the Apache License, Version 2.0 (the
-    "License"); you may not use this file except in compliance
-    with the License.  You may obtain a copy of the License at
-
-    http://www.apache.org/licenses/LICENSE-2.0
-
-    Unless required by applicable law or agreed to in writing,
-    software distributed under the License is distributed on an
-    "AS IS" BASIS, WITHOUT WARRANTIES OR CONDITIONS OF ANY
-    KIND, either express or implied.  See the License for the
-    specific language governing permissions and limitations
-    under the License.
-	   
--->
-<jsp:root xmlns:jsp="http://java.sun.com/JSP/Page" version="2.0"
-          xmlns:f="http://java.sun.com/jsf/core"
-          xmlns:h="http://java.sun.com/jsf/html"
-          xmlns:trh="http://myfaces.apache.org/trinidad/html" 
-          xmlns:tr="http://myfaces.apache.org/trinidad" >
-  <jsp:directive.page contentType="text/html;charset=utf-8"/>
-  <f:view>
-    <tr:document title="Component Demos">
-      <tr:form> 
-        <tr:panelPage>
-          <f:facet name="navigationGlobal">
-            <tr:navigationPane hint="buttons">
-              <tr:commandNavigationItem text="Return to Index"
-                  immediate="true"
-                  action="home"/>
-            </tr:navigationPane>
-          </f:facet>
-          <tr:panelHeader text="Component Demos">
-            <tr:panelHeader text="Core Components">
-<<<<<<< HEAD
-              <tr:tree var="comp" value="#{componentTree.model}"
-                binding="#{componentTreeBean.tree}">
-                <f:facet name="nodeStamp">
-                  <tr:panelGroupLayout>
-                    <tr:outputText value="Example:" rendered="#{comp.example}"/>
-                    <tr:commandLink text="#{comp.label}"
-                      disabled="#{empty comp.filename}"
-                      action="#{comp.view}"/>
-=======
-              <tr:tree var="node" value="#{componentTree.model}"
-                binding="#{componentTreeBean.tree}">
-                <f:facet name="nodeStamp">
-                  <tr:panelGroupLayout>
-                    <tr:outputText value="Example:" rendered="#{node.example}"/>
-                    <tr:commandLink text="#{node.label}"
-                      disabled="#{empty node.filename}"
-                      action="#{node.view}"/>
->>>>>>> 565c0118
-                  </tr:panelGroupLayout>
-                </f:facet>
-              </tr:tree>
-            </tr:panelHeader>
-  
-            <tr:panelHeader text="Html Components">
-              <tr:panelGroupLayout layout="vertical">
-                <tr:commandLink text="body" action="guide.body"/>
-                <tr:commandLink text="cellFormat" action="guide.cellFormat"/>
-                <tr:outputFormatted value="frame - see FrameBorderLayout" styleUsage="instruction"/>
-                <tr:commandLink text="frameBorderLayout" action="guide.frameBorderLayout"/>
-                <tr:commandLink text="html" action="guide.html"/>
-                <tr:commandLink text="rowLayout" action="guide.rowLayout"/>
-                <tr:commandLink text="tableLayout" action="guide.tableLayout"/>
-              </tr:panelGroupLayout>
-            </tr:panelHeader>
-          </tr:panelHeader>
-        </tr:panelPage>
-      </tr:form>
-    </tr:document>
-  </f:view>
-</jsp:root>
+<?xml version="1.0" encoding="iso-8859-1" standalone="yes" ?>
+<!--
+    Licensed to the Apache Software Foundation (ASF) under one
+    or more contributor license agreements.  See the NOTICE file
+    distributed with this work for additional information
+    regarding copyright ownership.  The ASF licenses this file
+    to you under the Apache License, Version 2.0 (the
+    "License"); you may not use this file except in compliance
+    with the License.  You may obtain a copy of the License at
+
+    http://www.apache.org/licenses/LICENSE-2.0
+
+    Unless required by applicable law or agreed to in writing,
+    software distributed under the License is distributed on an
+    "AS IS" BASIS, WITHOUT WARRANTIES OR CONDITIONS OF ANY
+    KIND, either express or implied.  See the License for the
+    specific language governing permissions and limitations
+    under the License.
+	   
+-->
+<jsp:root xmlns:jsp="http://java.sun.com/JSP/Page" version="2.0"
+          xmlns:f="http://java.sun.com/jsf/core"
+          xmlns:h="http://java.sun.com/jsf/html"
+          xmlns:trh="http://myfaces.apache.org/trinidad/html" 
+          xmlns:tr="http://myfaces.apache.org/trinidad" >
+  <jsp:directive.page contentType="text/html;charset=utf-8"/>
+  <f:view>
+    <tr:document title="Component Demos">
+      <tr:form> 
+        <tr:panelPage>
+          <f:facet name="navigationGlobal">
+            <tr:navigationPane hint="buttons">
+              <tr:commandNavigationItem text="Return to Index"
+                  immediate="true"
+                  action="home"/>
+            </tr:navigationPane>
+          </f:facet>
+          <tr:panelHeader text="Component Demos">
+            <tr:panelHeader text="Core Components">
+              <tr:tree var="node" value="#{componentTree.model}"
+                binding="#{componentTreeBean.tree}">
+                <f:facet name="nodeStamp">
+                  <tr:panelGroupLayout>
+                    <tr:outputText value="Example:" rendered="#{node.example}"/>
+                    <tr:commandLink text="#{node.label}"
+                      disabled="#{empty node.filename}"
+                      action="#{node.view}"/>
+                  </tr:panelGroupLayout>
+                </f:facet>
+              </tr:tree>
+            </tr:panelHeader>
+  
+            <tr:panelHeader text="Html Components">
+              <tr:panelGroupLayout layout="vertical">
+                <tr:commandLink text="body" action="guide.body"/>
+                <tr:commandLink text="cellFormat" action="guide.cellFormat"/>
+                <tr:outputFormatted value="frame - see FrameBorderLayout" styleUsage="instruction"/>
+                <tr:commandLink text="frameBorderLayout" action="guide.frameBorderLayout"/>
+                <tr:commandLink text="html" action="guide.html"/>
+                <tr:commandLink text="rowLayout" action="guide.rowLayout"/>
+                <tr:commandLink text="tableLayout" action="guide.tableLayout"/>
+              </tr:panelGroupLayout>
+            </tr:panelHeader>
+          </tr:panelHeader>
+        </tr:panelPage>
+      </tr:form>
+    </tr:document>
+  </f:view>
+</jsp:root>