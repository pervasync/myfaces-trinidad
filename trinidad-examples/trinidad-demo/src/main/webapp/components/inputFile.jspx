<?xml version="1.0" encoding="iso-8859-1" standalone="yes" ?>
<!--
    Licensed to the Apache Software Foundation (ASF) under one
    or more contributor license agreements.  See the NOTICE file
    distributed with this work for additional information
    regarding copyright ownership.  The ASF licenses this file
    to you under the Apache License, Version 2.0 (the
    "License"); you may not use this file except in compliance
    with the License.  You may obtain a copy of the License at

    http://www.apache.org/licenses/LICENSE-2.0

    Unless required by applicable law or agreed to in writing,
    software distributed under the License is distributed on an
    "AS IS" BASIS, WITHOUT WARRANTIES OR CONDITIONS OF ANY
    KIND, either express or implied.  See the License for the
    specific language governing permissions and limitations
    under the License.

-->
<jsp:root xmlns:jsp="http://java.sun.com/JSP/Page" version="2.0"
          xmlns:f="http://java.sun.com/jsf/core" xmlns:h="http://java.sun.com/jsf/html"
          xmlns:trh="http://myfaces.apache.org/trinidad/html"
          xmlns:tr="http://myfaces.apache.org/trinidad">
  <jsp:directive.page contentType="text/html;charset=utf-8"/>
  <f:view>
    <tr:document title="InputFile Demo">
      <tr:form usesUpload="true">
        <tr:panelGroupLayout layout="vertical">
          <f:facet name="separator">
            <tr:separator/>
          </f:facet>
<<<<<<< HEAD
          <tr:panelGroupLayout layout="horizontal">
=======
          <tr:panelGroupLayout layout="horizontal" partialTriggers="cb1">
>>>>>>> 73313b98
            <tr:commandLink immediate="true" text="Component Guide" action="guide"/>
            <tr:spacer width="10"/>
            <tr:goLink destination="http://myfaces.apache.org/trinidad/trinidad-api/tagdoc/tr_inputFile.html"
                       text="Tag Documentation"/>
          </tr:panelGroupLayout>
          <tr:outputFormatted styleUsage="instruction" value="&lt;b>inputFile&lt;/b>"/>
          <tr:inputFile binding="#{editor.component}" label="Label"
                        valueChangeListener="#{ui.fileUploaded}"
                        partialTriggers="cb1" />
          <tr:commandButton text="Submit" id="cb1" partialSubmit="true" />
          <jsp:directive.include file="editor.jspf"/>
        </tr:panelGroupLayout>
      </tr:form>
    </tr:document>
  </f:view>
</jsp:root><|MERGE_RESOLUTION|>--- conflicted
+++ resolved
@@ -30,11 +30,7 @@
           <f:facet name="separator">
             <tr:separator/>
           </f:facet>
-<<<<<<< HEAD
-          <tr:panelGroupLayout layout="horizontal">
-=======
           <tr:panelGroupLayout layout="horizontal" partialTriggers="cb1">
->>>>>>> 73313b98
             <tr:commandLink immediate="true" text="Component Guide" action="guide"/>
             <tr:spacer width="10"/>
             <tr:goLink destination="http://myfaces.apache.org/trinidad/trinidad-api/tagdoc/tr_inputFile.html"
