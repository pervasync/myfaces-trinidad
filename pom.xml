<?xml version="1.0" encoding="UTF-8"?>
<!--
    Licensed to the Apache Software Foundation (ASF) under one
    or more contributor license agreements.  See the NOTICE file
    distributed with this work for additional information
    regarding copyright ownership.  The ASF licenses this file
    to you under the Apache License, Version 2.0 (the
    "License"); you may not use this file except in compliance
    with the License.  You may obtain a copy of the License at

    http://www.apache.org/licenses/LICENSE-2.0

    Unless required by applicable law or agreed to in writing,
    software distributed under the License is distributed on an
    "AS IS" BASIS, WITHOUT WARRANTIES OR CONDITIONS OF ANY
    KIND, either express or implied.  See the License for the
    specific language governing permissions and limitations
    under the License.
-->
<project xmlns="http://maven.apache.org/POM/4.0.0" xmlns:xsi="http://www.w3.org/2001/XMLSchema-instance" xsi:schemaLocation="http://maven.apache.org/POM/4.0.0 http://maven.apache.org/maven-v4_0_0.xsd">
  <modelVersion>4.0.0</modelVersion>

  <name>Apache MyFaces Trinidad 2.0</name>
  <description>Apache MyFaces Trinidad for JSF 2.0</description>
  <url>http://myfaces.apache.org/trinidad/trinidad-1_2</url>
  <inceptionYear>2001</inceptionYear>

  <parent>
    <groupId>org.apache.myfaces</groupId>
    <artifactId>myfaces</artifactId>
    <version>9</version>
  </parent>

  <groupId>org.apache.myfaces.trinidad</groupId>
  <artifactId>trinidad</artifactId>
  <version>2.0.0-beta-1</version>
  <packaging>pom</packaging>

  <properties>
    <!-- Standards -->
    <jdk.version>1.6</jdk.version>    
    <servlet.version>2.5</servlet.version>
    <portlet.version>2.0</portlet.version>
    <validation.version>1.0.0.GA</validation.version>
    <jsp.version>2.1</jsp.version>
    <jstl.version>1.2</jstl.version>
    <jsf-spec.version>2.0</jsf-spec.version>
    <jsf-ri.version>2.0.1</jsf-ri.version>
    <jsf-myfaces.version>2.0.3</jsf-myfaces.version>
    <portlet-bridge.version>1.0.0-beta</portlet-bridge.version>
    <commons-lang.version>2.4</commons-lang.version>
    <commons-io.version>2.0</commons-io.version>
    <pluto-embedded.version>1.0.1</pluto-embedded.version>
    
    <!-- Testing -->
    <shale.version>1.0.5</shale.version>
    <jmock.version>1.2.0</jmock.version>
    <junit.version>4.4</junit.version>
    
    <!-- Plugins -->
<<<<<<< HEAD
    <trinidad-plugins.version>2.0.2</trinidad-plugins.version>
=======
    <trinidad-plugins.version>2.0.4</trinidad-plugins.version>
>>>>>>> ecf9cf64
    <wagon-plugin.version>1.0.6</wagon-plugin.version>
    <jetty-plugin.version>6.1.21</jetty-plugin.version>
    <pluto.version>1.1.6</pluto.version>
    <pluto.package>org.apache.pluto</pluto.package>
    
    <!-- Other -->
    <jdev.release>11.1.1.0.0</jdev.release>
  </properties>

  <issueManagement>
    <system>jira</system>
    <url>http://issues.apache.org/jira/browse/TRINIDAD</url>
  </issueManagement>

  <ciManagement>
    <system>continuum</system>
    <url>http://myfaces.zones.apache.org:8080/continuum</url>
    <notifiers>
      <notifier>
        <type>mail</type>
        <sendOnSuccess>true</sendOnSuccess>
        <configuration>
          <address>commits@myfaces.apache.org</address>
        </configuration>
      </notifier>
    </notifiers>
  </ciManagement>

  <mailingLists>
    <mailingList>
      <name>MyFaces Users (use [Trinidad] prefix)</name>
      <post>users@myfaces.apache.org</post>
      <subscribe>users-subscribe@myfaces.apache.org</subscribe>
      <unsubscribe>users-unsubscribe@myfaces.apache.org</unsubscribe>
      <archive>http://mail-archives.apache.org/mod_mbox/myfaces-users</archive>
      <otherArchives>
        <otherArchive>http://users.myfaces.markmail.org/</otherArchive>
        <otherArchive>http://www.mail-archive.com/users@myfaces.apache.org/</otherArchive>
        <otherArchive>http://www.nabble.com/MyFaces---Users-f181.html</otherArchive>
      </otherArchives>
    </mailingList>
    <mailingList>
      <name>MyFaces Developers (use [Trinidad] prefix)</name>
      <post>dev@myfaces.apache.org</post>
      <subscribe>dev-subscribe@myfaces.apache.org</subscribe>
      <unsubscribe>dev-unsubscribe@myfaces.apache.org</unsubscribe>
      <archive>http://mail-archives.apache.org/mod_mbox/myfaces-dev</archive>
      <otherArchives>
        <otherArchive>http://dev.myfaces.markmail.org/</otherArchive>
        <otherArchive>http://www.mail-archive.com/dev@myfaces.apache.org/</otherArchive>
        <otherArchive>http://www.nabble.com/My-Faces---Dev-f182.html</otherArchive>
      </otherArchives>
    </mailingList>
    <mailingList>
      <name>MyFaces issues</name>
      <post>Do not post</post>
      <subscribe>issues-subscribe@myfaces.apache.org</subscribe>
      <unsubscribe>issues-unsubscribe@myfaces.apache.org</unsubscribe>
      <archive>http://mail-archives.apache.org/mod_mbox/myfaces-dev</archive>
      <otherArchives>
        <otherArchive>http://dev.myfaces.markmail.org/</otherArchive>
        <otherArchive>http://www.mail-archive.com/dev@myfaces.apache.org/</otherArchive>
        <otherArchive>http://www.nabble.com/My-Faces---Dev-f182.html</otherArchive>
      </otherArchives>
    </mailingList>
    <mailingList>
      <name>MyFaces commits</name>
      <post>Do not post</post>
      <subscribe>commits-subscribe@myfaces.apache.org</subscribe>
      <unsubscribe>commits-unsubscribe@myfaces.apache.org</unsubscribe>
      <archive>http://mail-archives.apache.org/mod_mbox/myfaces-commits</archive>
      <otherArchives>
        <otherArchive>http://commits.myfaces.markmail.org/</otherArchive>
      </otherArchives>
    </mailingList>
  </mailingLists>

  <scm>
<<<<<<< HEAD
    <connection>scm:svn:https://svn.apache.org/repos/asf/myfaces/trinidad/tags/trinidad-2.0.0-beta-1</connection>
    <developerConnection>scm:svn:https://svn.apache.org/repos/asf/myfaces/trinidad/tags/trinidad-2.0.0-beta-1</developerConnection>
    <url>https://svn.apache.org/repos/asf/myfaces/trinidad/tags/trinidad-2.0.0-beta-1</url>
=======
    <connection>scm:svn:http://svn.apache.org/repos/asf/myfaces/trinidad/tags/trinidad-2.0.0-beta-1</connection>
    <developerConnection>scm:svn:https://svn.apache.org/repos/asf/myfaces/trinidad/tags/trinidad-2.0.0-beta-1</developerConnection>
    <url>http://svn.apache.org/viewvc/myfaces/trinidad/tags/trinidad-2.0.0-beta-1</url>
>>>>>>> ecf9cf64
  </scm>

  <repositories>
    <!-- needed for Bean Validation API -->
    <!--repository>
      <id>apache.snapshots</id>
      <name>Apache Snapshots</name>
      <url>http://repository.apache.org/snapshots</url>
    </repository-->
    <repository>
      <id>jboss</id>
      <name>jboss nexus</name>
      <url>http://repository.jboss.org/nexus/content/groups/public-jboss/</url>
    </repository>
    <!-- Needed for Mojarra -->
    <repository>
      <id>maven2-repository.dev.java.net</id>
      <name>Java.net Repository for Maven</name>
      <url>http://download.java.net/maven/2/</url>
    </repository>
      <!-- apache snapshot repository should be disabled... -->
    <!--repository>
      <id>apache.snapshots.old</id>
      <name>Apache Snapshot Repository</name>
      <url>http://people.apache.org/repo/m2-snapshot-repository</url>
      <releases>
        <enabled>false</enabled>
      </releases>
      <snapshots>
        <enabled>false</enabled>
        <updatePolicy>never</updatePolicy>
      </snapshots>
    </repository-->
  </repositories>

  <pluginRepositories>
    <!--
        We need this in HERE, since our plugins are a separate project.
        It would be awful to have that setting in the myfaces-pom.
    -->
    <!--pluginRepository>
      <id>apache.snapshots</id>
      <name>Apache Snapshot Repository</name>
      <url>http://repository.apache.org/snapshots</url>
      <releases>
        <enabled>false</enabled>
      </releases>
    </pluginRepository-->
  </pluginRepositories>

  <distributionManagement>
    <site>
      <id>apache-site</id>
      <name>Apache Website</name>
      <url>scpexe://minotaur.apache.org/www/myfaces.apache.org/trinidad</url>
    </site>

    <!-- this is defined in a 'good' root pom, but not for ours... -->
    <!--repository>
      <id>apache.releases.https</id>
      <name>Apache Release Distribution Repository</name>
      <url>https://repository.apache.org/service/local/staging/deploy/maven2</url>
    </repository>
    <snapshotRepository>
      <id>apache.snapshots.https</id>
      <name>Apache Development Snapshot Repository</name>
      <url>https://repository.apache.org/content/repositories/snapshots</url>
    </snapshotRepository-->
  </distributionManagement>

  <dependencyManagement>
    <dependencies>
      <dependency>
        <groupId>javax.servlet</groupId>
        <artifactId>servlet-api</artifactId>
        <version>${servlet.version}</version>
        <scope>provided</scope>
      </dependency>

      <dependency>
        <groupId>javax.servlet</groupId>
        <artifactId>jstl</artifactId>
        <version>${jstl.version}</version>
        <scope>provided</scope>
      </dependency>

      <dependency>
        <groupId>javax.servlet.jsp</groupId>
        <artifactId>jsp-api</artifactId>
        <version>${jsp.version}</version>
        <scope>provided</scope>
      </dependency>

      <dependency>
        <groupId>javax.portlet</groupId>
        <artifactId>portlet-api</artifactId>
        <version>${portlet.version}</version>
        <scope>provided</scope>
      </dependency>
      
      <dependency>
        <groupId>com.sun.faces</groupId>
        <artifactId>jsf-api</artifactId>
        <version>${jsf-ri.version}</version>
        <scope>provided</scope>
      </dependency>

      <dependency>
        <groupId>com.sun.faces</groupId>
        <artifactId>jsf-impl</artifactId>
        <version>${jsf-ri.version}</version>
        <scope>provided</scope>
      </dependency>

      <dependency>
        <groupId>javax.validation</groupId>
        <artifactId>validation-api</artifactId>
        <version>${validation.version}</version>
        <scope>provided</scope>
      </dependency>

<!-- for now we just use the RI, b/c nothing around for MyFaces 2.0 -->
      <dependency>
        <groupId>org.apache.myfaces.core</groupId>
        <artifactId>myfaces-api</artifactId>
        <version>${jsf-myfaces.version}</version>
        <scope>provided</scope>
      </dependency>

      <dependency>
        <groupId>org.apache.myfaces.core</groupId>
        <artifactId>myfaces-impl</artifactId>
        <version>${jsf-myfaces.version}</version>
        <scope>provided</scope>
      </dependency>

      <dependency>
        <groupId>org.apache.myfaces.portlet-bridge</groupId>
        <artifactId>portlet-bridge-api</artifactId>
        <version>${portlet-bridge.version}</version>
        <scope>provided</scope>
      </dependency>
      
      <dependency>
        <!-- If the impl is needed, it should always be added in -->
        <groupId>org.apache.myfaces.portlet-bridge</groupId>
        <artifactId>portlet-bridge-impl</artifactId>
        <version>${portlet-bridge.version}</version>
        <scope>provided</scope>
      </dependency>
      
      <dependency>
        <groupId>commons-lang</groupId>
        <artifactId>commons-lang</artifactId>
        <version>${commons-lang.version}</version>
      </dependency>

      <dependency>
        <groupId>commons-io</groupId>
        <artifactId>commons-io</artifactId>
        <version>${commons-io.version}</version>
      </dependency>

      <dependency>
        <groupId>org.apache.myfaces.trinidad</groupId>
        <artifactId>trinidad-build</artifactId>
        <version>${pom.version}</version>
        <scope>provided</scope>
      </dependency>

      <dependency>
        <groupId>org.apache.myfaces.trinidad</groupId>
        <artifactId>trinidad-api</artifactId>
        <version>${pom.version}</version>
      </dependency>

      <dependency>
        <groupId>org.apache.myfaces.trinidad</groupId>
        <artifactId>trinidad-impl</artifactId>
        <version>${pom.version}</version>
      </dependency>

      <dependency>
        <groupId>org.apache.myfaces.trinidad</groupId>
        <artifactId>trinidad-api</artifactId>
        <version>${pom.version}</version>
        <type>test-jar</type>
        <scope>test</scope>
      </dependency>

      <dependency>
        <groupId>org.apache.shale</groupId>
        <artifactId>shale-test</artifactId>
        <version>${shale.version}</version>
        <scope>test</scope>
      </dependency>

      <dependency>
        <groupId>jmock</groupId>
        <artifactId>jmock</artifactId>
        <version>${jmock.version}</version>
        <scope>test</scope>
      </dependency>

      <dependency>
        <groupId>jmock</groupId>
        <artifactId>jmock-cglib</artifactId>
        <version>${jmock.version}</version>
        <scope>test</scope>
      </dependency>

      <dependency>
        <groupId>junit</groupId>
        <artifactId>junit</artifactId>
        <version>${junit.version}</version>
        <scope>test</scope>
      </dependency>
      
      <dependency>
        <groupId>com.bekk.boss</groupId>
        <artifactId>maven-jetty-pluto-embedded</artifactId>
        <version>${pluto-embedded.version}</version>
      </dependency>
      <dependency>
        <groupId>${pluto.package}</groupId>
        <artifactId>pluto-util</artifactId>
        <version>${pluto.version}</version>
        <scope>provided</scope>
      </dependency>
    </dependencies>
  </dependencyManagement>

  <modules>
    <module>trinidad-build</module>
    <module>trinidad-api</module>
    <module>trinidad-impl</module>
  </modules>

  <build>
    <pluginManagement>
      <plugins>
        <plugin>
          <artifactId>maven-site-plugin</artifactId>
          <inherited>true</inherited>
          <configuration>
            <outputEncoding>UTF-8</outputEncoding>
          </configuration>
        </plugin>

        <plugin>
          <artifactId>maven-surefire-plugin</artifactId>
          <inherited>true</inherited>
          <configuration>
            <!-- set the forkMode to "always" to validate new tests,
              and "never" otherwise for performance -->
            <forkMode>never</forkMode>
            <parallel>true</parallel>
          </configuration>
        </plugin>

        <plugin>
          <groupId>org.apache.myfaces.maven</groupId>
          <artifactId>wagon-maven-plugin</artifactId>
          <version>${wagon-plugin.version}</version>
          <inherited>true</inherited>
          <configuration>
            <id>myfaces-nightly-builds</id>
            <url>scpexe://minotaur.apache.org/www/people.apache.org/builds/myfaces/nightly</url>
          </configuration>
        </plugin>

        <plugin>
          <groupId>org.apache.myfaces.trinidadbuild</groupId>
          <artifactId>maven-xrts-plugin</artifactId>
          <version>${trinidad-plugins.version}</version>
          <inherited>true</inherited>
        </plugin>
        
        <plugin>
          <groupId>org.apache.myfaces.trinidadbuild</groupId>
          <artifactId>maven-faces-plugin</artifactId>
          <version>${trinidad-plugins.version}</version>
          <inherited>true</inherited>
          <configuration>
            <force>true</force>
            <jsfVersion>${jsf-spec.version}</jsfVersion>
          </configuration>
        </plugin>

        <plugin>
          <groupId>org.apache.myfaces.trinidadbuild</groupId>
          <artifactId>maven-jdev-plugin</artifactId>
          <version>${trinidad-plugins.version}</version>
        </plugin>

        <plugin>
          <groupId>org.apache.myfaces.trinidadbuild</groupId>
          <artifactId>maven-i18n-plugin</artifactId>
          <version>${trinidad-plugins.version}</version>
          <inherited>true</inherited>
        </plugin>

        <plugin>
          <groupId>org.apache.myfaces.trinidadbuild</groupId>
          <artifactId>maven-javascript-plugin</artifactId>
          <version>${trinidad-plugins.version}</version>
          <inherited>true</inherited>
        </plugin>

        <plugin>
          <groupId>org.apache.myfaces.trinidadbuild</groupId>
          <artifactId>maven-tagdoc-plugin</artifactId>
          <version>${trinidad-plugins.version}</version>
        </plugin>

        <plugin>
          <groupId>org.apache.maven.plugins</groupId>
          <artifactId>maven-compiler-plugin</artifactId>
          <inherited>true</inherited>
          <configuration>
            <source>${jdk.version}</source>
            <target>${jdk.version}</target>
            <!--
            <showWarnings>true</showWarnings>
            <compilerArgument>-Xlint:all,-serial,-fallthrough</compilerArgument>
            -->
          </configuration>
        </plugin>

        <plugin>
          <groupId>org.apache.maven.plugins</groupId>
          <artifactId>maven-pmd-plugin</artifactId>
          <inherited>true</inherited>
          <configuration>
            <targetJdk>${jdk.version}</targetJdk>
          </configuration>
        </plugin>

        <plugin>
          <groupId>org.apache.maven.plugins</groupId>
          <artifactId>maven-javadoc-plugin</artifactId>
          <configuration>
            <source>${jdk.version}</source>
          </configuration>
        </plugin>

        <plugin>
          <groupId>org.apache.maven.plugins</groupId>
          <artifactId>maven-resources-plugin</artifactId>
          <inherited>true</inherited>
          <configuration>
            <filtering>false</filtering>
          </configuration>
        </plugin>

        <plugin>
            <artifactId>maven-source-plugin</artifactId>
            <executions>
                <execution>
                    <id>attach-source</id>
                    <goals>
                        <goal>jar</goal>
                    </goals>
                </execution>
            </executions>
        </plugin>

        <plugin>
          <groupId>org.mortbay.jetty</groupId>
          <artifactId>maven-jetty-plugin</artifactId>
          <version>${jetty-plugin.version}</version>
        </plugin>

        <plugin>
          <groupId>${pluto.package}</groupId>
          <artifactId>maven-pluto-plugin</artifactId>
          <version>${pluto.version}</version>
          <executions>  
            <execution>  
              <phase>generate-resources</phase>  
              <goals>  
                <goal>assemble</goal>  
              </goals>  
            </execution>  
          </executions>  
        </plugin>  

        <plugin>
          <groupId>org.apache.maven.plugins</groupId>
          <artifactId>maven-idea-plugin</artifactId>
          <configuration>
            <jdkName>${maven.compile.source}</jdkName>
            <linkModules>true</linkModules>
            <downloadSources>true</downloadSources>
            <jdkLevel>5.0</jdkLevel>
          </configuration>
        </plugin>
        
      </plugins>
    </pluginManagement>
    
    <plugins>
      <plugin>
        <groupId>org.apache.maven.plugins</groupId>
        <artifactId>maven-enforcer-plugin</artifactId>
        <executions>
          <execution>
            <id>enforce-versions</id>
            <goals>
              <goal>enforce</goal>
            </goals>
            <configuration>
              <rules>
                <requireJavaVersion>
                  <message>Apache MyFaces Trinidad 2 needs to be compiled with Java 6</message>
                  <version>1.6</version>
                </requireJavaVersion>
              </rules>
            </configuration>
          </execution>
        </executions>
      </plugin>
      <plugin>
        <groupId>org.apache.maven.plugins</groupId>
        <artifactId>maven-release-plugin</artifactId>
<<<<<<< HEAD
        <version>2.0</version>
        <configuration>
          <preparationGoals>clean verify install</preparationGoals>
          <tagBase>https://svn.apache.org/repos/asf/myfaces/trinidad/tags</tagBase>
=======
        <!--version>2.1</version-->
        <configuration>
          <preparationGoals>clean verify install</preparationGoals>
          <tagBase>https://svn.apache.org/repos/asf/myfaces/trinidad/tags</tagBase>
          <autoVersionSubmodules>true</autoVersionSubmodules>
>>>>>>> ecf9cf64
        </configuration>
      </plugin>

      <!-- force generating a *-sources.jar when building a jar -->
      <plugin>
        <groupId>org.apache.maven.plugins</groupId>
        <artifactId>maven-source-plugin</artifactId>
        <executions>
          <execution>
            <id>attach-source</id>
            <goals>
              <goal>jar</goal>
            </goals>
          </execution>
        </executions>
      </plugin>

      <plugin>
        <groupId>org.apache.myfaces.trinidadbuild</groupId>
        <artifactId>maven-xrts-plugin</artifactId>
        <executions>
          <execution>
            <goals>
              <goal>generate-sources</goal>
              <goal>generate-test-sources</goal>
            </goals>
          </execution>
        </executions>
      </plugin>
        
      <plugin>
        <artifactId>maven-remote-resources-plugin</artifactId>
        <version>1.0-alpha-6</version>
        <executions>
          <execution>
            <goals>
              <goal>process</goal>
            </goals>
            <configuration>
              <resourceBundles>
                <resourceBundle>org.apache:apache-jar-resource-bundle:1.3</resourceBundle>
              </resourceBundles>
              <properties>
                <addLicense>true</addLicense>
              </properties>
            </configuration>
          </execution>
        </executions>
      </plugin>
    </plugins>
  </build>

  <reporting>
    <plugins>
      <plugin>
        <groupId>org.codehaus.mojo</groupId>
        <artifactId>findbugs-maven-plugin</artifactId>
        <version>2.0</version>
        <configuration>
          <threshold>Low</threshold>
        </configuration>
      </plugin>

      <plugin>
        <groupId>org.codehaus.mojo</groupId>
        <artifactId>rat-maven-plugin</artifactId>
      </plugin>

      <plugin>
        <groupId>org.apache.maven.plugins</groupId>
        <artifactId>maven-project-info-reports-plugin</artifactId>
        <version>2.0.1</version>
      </plugin>

      <plugin>
        <artifactId>maven-pmd-plugin</artifactId>
        <version>2.3</version>
        <configuration>
          <rulesets>
            <ruleset>/rulesets/basic.xml</ruleset>
            <ruleset>/rulesets/unusedcode.xml</ruleset>
          </rulesets>
          <linkXref>true</linkXref>
          <minimumTokens>100</minimumTokens>
          <targetJdk>${jdk.version}</targetJdk>
        </configuration>
      </plugin>
    </plugins>
  </reporting>

  <profiles>
    <!--
      This profile builds the examples when NOT performing a release.  Execute this profile
      by making sure that there is no -DperformRelease property on the maven command.  If
      there is, it may manually be invoked by adding a -PbuildExamples.
    -->
    <profile>
      <id>buildExamples</id>
      <activation>
        <property>
          <name>!performRelease</name>
        </property>
      </activation>
      
      <modules>
        <module>trinidad-examples</module>
      </modules>
    </profile>

   <!--
     To create a new branch, use the following command:
     mvn release:branch -DprepareRelease=true -DbranchName=my-branch -DupdateBranchVersions=true -DupdateWorkingCopyVersions=false
   -->

    <!-- 
      Add the assembly module when performing an apache-release
      
      USAGE:
       - mvn release:prepare -Papache-release
       - mvn release:perform -Papache-release

      NOTE that for the maven lifecycle invoked by the release plugin, -Papache-release will
      be added automatically because of the config in apache-parent-7.
    -->
    <profile>
      <id>apache-release</id>

      <modules>
        <module>trinidad-assembly</module>
      </modules>
    </profile>

    <!--
      This profile enables asserts in the surefire tests. Do not use this with Maven 2.0.6 or
      you will get an error.  Execute this profile like this:
      
      mvn install -PenableAssert
    -->
    <profile>
      <id>enableAssert</id>
      <build>
        <pluginManagement>
          <plugins>
            <plugin>
            <artifactId>maven-surefire-plugin</artifactId>
              <inherited>true</inherited>
              <configuration>
                <forkMode>once</forkMode>
                <argLine>-enableassertions</argLine>
                <parallel>false</parallel>
              </configuration>
            </plugin>
          </plugins>
        </pluginManagement>
      </build>
    </profile>
    
    <!--
      This marks the JSF libraries for inclusion into the example projects.  Execute this profile
      like this:
      
      mvn install -PincludeJSF
    -->    
    <profile>
      <id>includeJSF</id>
      <dependencyManagement>
        <dependencies>
          <dependency>
            <groupId>javax.faces</groupId>
            <artifactId>jsf-api</artifactId>
            <version>${jsf-ri.version}</version>
            <scope>compile</scope>
          </dependency>

          <dependency>
            <groupId>javax.faces</groupId>
            <artifactId>jsf-impl</artifactId>
            <version>${jsf-ri.version}</version>
            <scope>runtime</scope>
          </dependency>

          <dependency>
            <groupId>org.apache.myfaces.core</groupId>
            <artifactId>myfaces-api</artifactId>
            <version>${jsf-myfaces.version}</version>
            <scope>compile</scope>
          </dependency>

          <dependency>
            <groupId>org.apache.myfaces.core</groupId>
            <artifactId>myfaces-impl</artifactId>
            <version>${jsf-myfaces.version}</version>
            <scope>runtime</scope>
          </dependency>
        </dependencies>
      </dependencyManagement>
    </profile>
    
    <!--
      This marks the JSTL libraries for inclusion into the example projects.  Execute this profile
      like this:
      
      mvn install -PincludeJSTL
    -->
    <profile>
      <id>includeJSTL</id>
      <dependencyManagement>
        <dependencies>
          <dependency>
            <groupId>javax.servlet</groupId>
            <artifactId>jstl</artifactId>
            <version>${jstl.version}</version>
            <scope>compile</scope>
          </dependency>
        </dependencies>
      </dependencyManagement>
    </profile>
    
    <!--
      This marks the Bridge libraries for inclusion into the example projects.  Execute this profile
      like this:
      
      mvn install -PincludeBridge
    -->
    <profile>
      <id>includeBridge</id>
      <dependencyManagement>
        <dependencies>
          <dependency>
            <groupId>org.apache.myfaces.portlet-bridge</groupId>
            <artifactId>portlet-bridge-api</artifactId>
            <version>${portlet-bridge.version}</version>
            <scope>compile</scope>
          </dependency>
      
          <dependency>
            <groupId>org.apache.myfaces.portlet-bridge</groupId>
            <artifactId>portlet-bridge-impl</artifactId>
            <version>${portlet-bridge.version}</version>
            <scope>runtime</scope>
          </dependency>
        </dependencies>
      </dependencyManagement>      
    </profile>

  </profiles>
</project><|MERGE_RESOLUTION|>--- conflicted
+++ resolved
@@ -58,11 +58,7 @@
     <junit.version>4.4</junit.version>
     
     <!-- Plugins -->
-<<<<<<< HEAD
-    <trinidad-plugins.version>2.0.2</trinidad-plugins.version>
-=======
     <trinidad-plugins.version>2.0.4</trinidad-plugins.version>
->>>>>>> ecf9cf64
     <wagon-plugin.version>1.0.6</wagon-plugin.version>
     <jetty-plugin.version>6.1.21</jetty-plugin.version>
     <pluto.version>1.1.6</pluto.version>
@@ -141,15 +137,9 @@
   </mailingLists>
 
   <scm>
-<<<<<<< HEAD
-    <connection>scm:svn:https://svn.apache.org/repos/asf/myfaces/trinidad/tags/trinidad-2.0.0-beta-1</connection>
-    <developerConnection>scm:svn:https://svn.apache.org/repos/asf/myfaces/trinidad/tags/trinidad-2.0.0-beta-1</developerConnection>
-    <url>https://svn.apache.org/repos/asf/myfaces/trinidad/tags/trinidad-2.0.0-beta-1</url>
-=======
     <connection>scm:svn:http://svn.apache.org/repos/asf/myfaces/trinidad/tags/trinidad-2.0.0-beta-1</connection>
     <developerConnection>scm:svn:https://svn.apache.org/repos/asf/myfaces/trinidad/tags/trinidad-2.0.0-beta-1</developerConnection>
     <url>http://svn.apache.org/viewvc/myfaces/trinidad/tags/trinidad-2.0.0-beta-1</url>
->>>>>>> ecf9cf64
   </scm>
 
   <repositories>
@@ -575,18 +565,11 @@
       <plugin>
         <groupId>org.apache.maven.plugins</groupId>
         <artifactId>maven-release-plugin</artifactId>
-<<<<<<< HEAD
-        <version>2.0</version>
-        <configuration>
-          <preparationGoals>clean verify install</preparationGoals>
-          <tagBase>https://svn.apache.org/repos/asf/myfaces/trinidad/tags</tagBase>
-=======
         <!--version>2.1</version-->
         <configuration>
           <preparationGoals>clean verify install</preparationGoals>
           <tagBase>https://svn.apache.org/repos/asf/myfaces/trinidad/tags</tagBase>
           <autoVersionSubmodules>true</autoVersionSubmodules>
->>>>>>> ecf9cf64
         </configuration>
       </plugin>
 
